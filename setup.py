import os
import re
from setuptools import setup


base_dir = os.path.dirname(__file__)


DUNDER_ASSIGN_RE = re.compile(r"""^__\w+__\s*=\s*['"].+['"]$""")
about = {}
with open(os.path.join(base_dir, "mu", "__init__.py"), encoding="utf8") as f:
    for line in f:
        if DUNDER_ASSIGN_RE.search(line):
            exec(line, about)

with open(os.path.join(base_dir, "README.rst"), encoding="utf8") as f:
    readme = f.read()

with open(os.path.join(base_dir, "CHANGES.rst"), encoding="utf8") as f:
    changes = f.read()


install_requires = [
    'PyQt5==5.13.2;"arm" not in platform_machine',
    'QScintilla==2.11.3;"arm" not in platform_machine',
    'PyQtChart==5.13.1;"arm" not in platform_machine',
    # `flake8` is actually a testing/packaging dependency that, among other
    # packages, brings in `pycodestyle` and `pyflakes` which are runtime
    # dependencies. For the sake of "locality", it is being declared here,
    # though. Regarding these packages' versions, please refer to:
    # http://flake8.pycqa.org/en/latest/faq.html#why-does-flake8-use-ranges-for-its-dependencies
    "flake8 >= 3.8.3",
    "pyserial==3.4",
    "qtconsole==4.7.4",
    "pgzero==1.2",
    "appdirs>=1.4.3",
    "semver>=2.8.0",
    "nudatus>=0.0.3",
    'black>=19.10b0;python_version > "3.5"',
    "Flask==1.1.2",
<<<<<<< HEAD
    "virtualenv",
    "importlib_metadata",
=======
    "python-dateutil==2.8.0",
>>>>>>> 15b593ca
]


extras_require = {
    "tests": [
        "pytest==5.3.2",
        "pytest-cov",
        "pytest-random-order>=1.0.0",
        "pytest-faulthandler",
        "coverage",
    ],
    "docs": ["docutils >= 0.12, < 0.16", # adding docutils requirement to avoid
                                         # conflict between sphinx and briefcase
             "sphinx"],
    "package": [
        # Wheel building and PyPI uploading
        "wheel",
        "twine",
        # Windows native packaging (see win_installer.py).
        'requests==2.23.0;platform_system == "Windows"',
        'yarg==0.1.9;platform_system == "Windows"',
        # macOS native packaging (see Makefile)
        'briefcase==0.2.9;platform_system == "Darwin"',
    ],
    "utils": ["scrapy", "beautifulsoup4", "requests"],
}

extras_require["dev"] = (
    extras_require["tests"]
    + extras_require["docs"]
    + extras_require["package"]
)

extras_require["all"] = list(
    {req for extra, reqs in extras_require.items() for req in reqs}
)


setup(
    name=about["__title__"],
    version=about["__version__"],
    description=about["__description__"],
    long_description="{}\n\n{}".format(readme, changes),
    author=about["__author__"],
    author_email=about["__email__"],
    url=about["__url__"],
    license=about["__license__"],
    packages=[
        "mu",
        "mu.contrib",
        "mu.resources",
        "mu.modes",
        "mu.debugger",
        "mu.interface",
        "mu.modes.api",
    ],
    install_requires=install_requires,
    extras_require=extras_require,
    include_package_data=True,
    zip_safe=False,
    classifiers=[
        "Development Status :: 5 - Production/Stable",
        "Environment :: Win32 (MS Windows)",
        "Environment :: X11 Applications :: Qt",
        "Environment :: MacOS X",
        "Intended Audience :: Developers",
        "Intended Audience :: Education",
        "Intended Audience :: End Users/Desktop",
        "License :: OSI Approved :: GNU General Public License v3 (GPLv3)",
        "Operating System :: POSIX",
        "Operating System :: MacOS :: MacOS X",
        "Operating System :: Microsoft :: Windows",
        "Programming Language :: Python :: 3 :: Only",
        "Programming Language :: Python :: 3.5",
        "Programming Language :: Python :: 3.6",
        "Topic :: Education",
        "Topic :: Games/Entertainment",
        "Topic :: Software Development",
        "Topic :: Software Development :: Debuggers",
        "Topic :: Software Development :: Embedded Systems",
        "Topic :: Text Editors",
        "Topic :: Text Editors :: Integrated Development Environments (IDE)",
    ],
    entry_points={"console_scripts": ["mu-editor = mu.app:run"]},
    options={  # Briefcase packaging options for OSX
        "app": {"formal_name": "mu-editor", "bundle": "mu.codewith.editor"},
        "macos": {"icon": "package/icons/mac_icon"},
    },
)<|MERGE_RESOLUTION|>--- conflicted
+++ resolved
@@ -38,18 +38,13 @@
     "nudatus>=0.0.3",
     'black>=19.10b0;python_version > "3.5"',
     "Flask==1.1.2",
-<<<<<<< HEAD
-    "virtualenv",
-    "importlib_metadata",
-=======
     "python-dateutil==2.8.0",
->>>>>>> 15b593ca
 ]
 
 
 extras_require = {
     "tests": [
-        "pytest==5.3.2",
+        "pytest",
         "pytest-cov",
         "pytest-random-order>=1.0.0",
         "pytest-faulthandler",
