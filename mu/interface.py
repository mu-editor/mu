--- conflicted
+++ resolved
@@ -20,10 +20,7 @@
 import keyword
 import os
 import re
-<<<<<<< HEAD
-=======
 import platform
->>>>>>> 681e4c3a
 import logging
 from PyQt5.QtCore import QSize, Qt, pyqtSignal, QIODevice
 from PyQt5.QtWidgets import (QToolBar, QAction, QStackedWidget, QDesktopWidget,
@@ -44,20 +41,15 @@
 FONT_NAME = "Source Code Pro"
 FONT_FILENAME_PATTERN = "SourceCodePro-{variant}.otf"
 FONT_VARIANTS = ("Bold", "BoldIt", "It", "Regular", "Semibold", "SemiboldIt")
-
 # Load the two themes from resources/css/[night|day].css
 #: NIGHT_STYLE is a dark high contrast theme.
 NIGHT_STYLE = load_stylesheet('night.css')
 #: DAY_STYLE is a light conventional theme.
 DAY_STYLE = load_stylesheet('day.css')
-
-<<<<<<< HEAD
 # Regular Expression for valid individual code 'words'
 RE_VALID_WORD = re.compile('^[A-Za-z0-9_-]*$')
 
 
-=======
->>>>>>> 681e4c3a
 logger = logging.getLogger(__name__)
 
 
@@ -860,7 +852,7 @@
         self.setReadOnly(False)
         self.setUndoRedoEnabled(False)
         self.setContextMenuPolicy(Qt.CustomContextMenu)
-        self.customContextMenuRequested.connect(self.repl_context_menu)
+        self.customContextMenuRequested.connect(self.context_menu)
         self.setObjectName('replpane')
         # open the serial port
         self.serial = QSerialPort(self)
@@ -876,17 +868,17 @@
             raise IOError("Cannot connect to device on port {}".format(port))
         self.set_theme(theme)
 
-    def repl_paste(self):
-        """
-        Grabs clipboard contents then sends down the serial port
+    def paste(self):
+        """
+        Grabs clipboard contents then sends down the serial port.
         """
         clipboard = QApplication.clipboard()
-        if clipboard is not None:
+        if clipboard and clipboard.text():
             self.serial.write(bytes(clipboard.text(), 'utf8'))
 
-    def repl_context_menu(self):
+    def context_menu(self):
         """"
-        Creates custom context menu with just copy and paste
+        Creates custom context menu with just copy and paste.
         """
         menu = QMenu(self)
         if platform.system() == 'Darwin':
@@ -897,12 +889,12 @@
             paste_keys = QKeySequence(Qt.CTRL + Qt.SHIFT + Qt.Key_V)
 
         menu.addAction("Copy", self.copy, copy_keys)
-        menu.addAction("Paste", self.repl_paste, paste_keys)
+        menu.addAction("Paste", self.paste, paste_keys)
         menu.exec_(QCursor.pos())
 
     def cursor_to_end(self):
         """
-        moves cursor to the very end
+        Moves the cursor to the very end of the available text.
         """
         tc = self.textCursor()
         tc.movePosition(QTextCursor.End)
@@ -931,7 +923,6 @@
         """
         key = data.key()
         msg = bytes(data.text(), 'utf8')
-
         if key == Qt.Key_Backspace:
             msg = b'\b'
         elif key == Qt.Key_Up:
@@ -957,7 +948,7 @@
             if Qt.Key_A <= key <= Qt.Key_Z:
                 # The microbit treats an input of \x01 as Ctrl+A, etc.
                 msg = bytes([1 + key - Qt.Key_A])
-        elif (data.modifiers == Qt.ControlModifier | Qt.ShiftModifier) or \
+        elif (data.modifiers() == Qt.ControlModifier | Qt.ShiftModifier) or \
                 (platform.system() == 'Darwin' and
                     data.modifiers() == Qt.ControlModifier):
             # Command-key on Mac, Ctrl-Shift on Win/Lin
@@ -965,9 +956,8 @@
                 self.copy()
                 msg = b''
             elif key == Qt.Key_V:
-                self.repl_paste()
+                self.paste()
                 msg = b''
-
         self.serial.write(msg)
 
     def process_bytes(self, data):
@@ -980,7 +970,6 @@
         # then move it there.
         while tc.movePosition(QTextCursor.Down):
             pass
-
         i = 0
         while i < len(data):
             if data[i] == 8:  # \b
@@ -1028,7 +1017,6 @@
                 self.setTextCursor(tc)
                 self.insertPlainText(chr(data[i]))
             i += 1
-
         self.ensureCursorVisible()
 
     def clear(self):
