--- conflicted
+++ resolved
@@ -3,14 +3,8 @@
 from .microbit import MicrobitMode
 from .debugger import DebugMode
 from .pygamezero import PyGameZeroMode
-<<<<<<< HEAD
+from .esp import ESPMode
 from .makeblock import MakeblockMode
 
 __all__ = ['PythonMode', 'AdafruitMode', 'MicrobitMode', 'DebugMode',
-           'PyGameZeroMode', 'MakeblockMode',]
-=======
-from .esp import ESPMode
-
-__all__ = ['PythonMode', 'AdafruitMode', 'MicrobitMode', 'DebugMode',
-           'PyGameZeroMode', 'ESPMode', ]
->>>>>>> f297c49d
+           'PyGameZeroMode', 'ESPMode', 'MakeblockMode',]