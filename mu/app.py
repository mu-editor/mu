"""
Mu - a "micro" Python editor for beginner programmers.

Copyright (c) 2015-2017 Nicholas H.Tollervey and others (see the AUTHORS file).

Based upon work done for Puppy IDE by Dan Pope, Nicholas Tollervey and Damien
George.

This program is free software: you can redistribute it and/or modify
it under the terms of the GNU General Public License as published by
the Free Software Foundation, either version 3 of the License, or
(at your option) any later version.

This program is distributed in the hope that it will be useful,
but WITHOUT ANY WARRANTY; without even the implied warranty of
MERCHANTABILITY or FITNESS FOR A PARTICULAR PURPOSE.  See the
GNU General Public License for more details.

You should have received a copy of the GNU General Public License
along with this program.  If not, see <http://www.gnu.org/licenses/>.
"""
import logging
from logging.handlers import TimedRotatingFileHandler
import os
import time
import platform
import traceback
import sys
import urllib
import webbrowser
import base64

from PyQt5.QtCore import (
    Qt,
    QEventLoop,
    QThread,
    QObject,
    pyqtSignal,
)
from PyQt5.QtWidgets import QApplication, QSplashScreen

from . import i18n
from .virtual_environment import venv, logger as vlogger
from . import __version__
from .logic import Editor, LOG_FILE, LOG_DIR, ENCODING
from .interface import Window
from .resources import load_icon, load_movie, load_pixmap
from .modes import (
    PythonMode,
    CircuitPythonMode,
    MicrobitMode,
    DebugMode,
    PyGameZeroMode,
    ESPMode,
    WebMode,
    PyboardMode,
    LegoMode,
    PicoMode,
)
from .interface.themes import NIGHT_STYLE, DAY_STYLE, CONTRAST_STYLE
from . import settings


class AnimatedSplash(QSplashScreen):
    """
    An animated splash screen for gifs. Includes a text area for logging
    output.
    """

    def __init__(self, animation, parent=None):
        """
        Ensure signals are connected and start the animation.
        """
        self.log_lines = 4
        # To hold only number of log_lines of logs to display.
        self.log = []
        self.animation = animation
        self.animation.frameChanged.connect(self.set_frame)
        # Always on top.
        super().__init__(
            self.animation.currentPixmap(), Qt.WindowStaysOnTopHint
        )
        # Disable clicks.
        self.setEnabled(False)
        self.animation.start()

    def set_frame(self):
        """
        Update the splash screen with the next frame of the animation.
        """
        pixmap = self.animation.currentPixmap()
        self.setPixmap(pixmap)
        self.setMask(pixmap.mask())

    def draw_log(self, text):
        """
        Draw the log entries onto the splash screen. Will only display the last
        self.log_lines number of log entries. The logs will be displayed at the
        bottom of the splash screen, justified left.
        """
        self.log.append(text)
        self.log = self.log[-self.log_lines :]
        if self.log:
            self.draw_text("\n".join(self.log))

    def draw_text(self, text):
        """
        Draw text into splash screen.
        """
        if text:
            self.showMessage(text, Qt.AlignBottom | Qt.AlignLeft)

    def failed(self, text):
        """
        Something has gone wrong during start-up, so signal this, display a
        helpful message along with instructions for what to do.
        """
        self.animation.stop()
        pixmap = load_pixmap("splash_fail.png")
        self.setPixmap(pixmap)
        lines = text.split("\n")
        lines.append(
            "This screen will close in a few seconds. "
            "Then a crash report tool will open in your browser."
        )
        lines = lines[-12:]
        self.draw_text("\n".join(lines))


class StartupWorker(QObject):
    """
    A worker class for running blocking tasks on a separate thread during
    application start-up.

    The animated splash screen will be shown until this thread is finished.
    """

    finished = pyqtSignal()  # emitted when successfully finished.
    failed = pyqtSignal(str)  # emitted if finished with an error.
    display_text = pyqtSignal(str)  # emitted to update the splash text.

    def run(self):
        """
        Blocking and long running tasks for application startup should be
        called from here.
        """
        try:
            venv.ensure_and_create(self.display_text)
            self.finished.emit()  # Always called last.
        except Exception as ex:
            # Catch all exceptions just in case.
            # Report the failure, along with a summary to show the user.
            stack = traceback.extract_stack()[:-1]
            msg = "\n".join(traceback.format_list(stack))
            msg += "\n\n" + traceback.format_exc()
            self.failed.emit(msg)
            # Sleep a while in the thread so the user sees something is wrong.
            time.sleep(7)
            self.finished.emit()
            # Re-raise for crash handler to kick in.
            raise ex
        finally:
            # Always clean up the startup splash/venv logging handlers.
            if vlogger.handlers:
                handler = vlogger.handlers[0]
                vlogger.removeHandler(handler)


def excepthook(*exc_args):
    """
    Log exception and exit cleanly.
    """
    logging.error("Unrecoverable error", exc_info=(exc_args))
<<<<<<< HEAD
    if exc_args[0] != KeyboardInterrupt:
        try:
            log_file = base64.standard_b64encode(LOG_FILE.encode("utf-8"))
            error = base64.standard_b64encode(
                "".join(traceback.format_exception(*exc_args)).encode("utf-8")
            )
            p = platform.uname()
            params = {
                "v": __version__,  # version
                "l": str(i18n.language_code),  # locale
                "p": base64.standard_b64encode(
                    " ".join(
                        [p.system, p.release, p.version, p.machine]
                    ).encode("utf-8")
                ),  # platform
                "f": log_file,  # location of log file
                "e": error,  # error message
            }
            args = urllib.parse.urlencode(params)
            webbrowser.open("https://codewith.mu/crash/?" + args)
        except Exception as e:  # The Alamo of crash handling.
            logging.error("Failed to report crash", exc_info=e)
        sys.__excepthook__(*exc_args)
        sys.exit(1)
    else:  # It's harmless, don't sound the alarm.
        sys.exit(0)
=======
    try:
        log_file = base64.standard_b64encode(LOG_FILE.encode("utf-8"))
        error = base64.standard_b64encode(
            "".join(traceback.format_exception(*exc_args)).encode("utf-8")
        )[-1800:]
        p = platform.uname()
        params = {
            "v": __version__,  # version
            "l": str(i18n.language_code),  # locale
            "p": base64.standard_b64encode(
                " ".join([p.system, p.release, p.version, p.machine]).encode(
                    "utf-8"
                )
            ),  # platform
            "f": log_file,  # location of log file
            "e": error,  # error message
        }
        args = urllib.parse.urlencode(params)
        webbrowser.open("https://codewith.mu/crash/?" + args)
    except Exception as e:  # The Alamo of crash handling.
        logging.error("Failed to report crash", exc_info=e)
    sys.__excepthook__(*exc_args)
    sys.exit(1)
>>>>>>> bd1dd106


def setup_logging():
    """
    Configure logging.
    """
    if not os.path.exists(LOG_DIR):
        os.makedirs(LOG_DIR)

    # set logging format
    log_fmt = (
        "%(asctime)s - %(name)s:%(lineno)d(%(funcName)s) "
        "%(levelname)s: %(message)s"
    )
    formatter = logging.Formatter(log_fmt)

    # define log handlers such as for rotating log files
    handler = TimedRotatingFileHandler(
        LOG_FILE, when="midnight", backupCount=5, delay=0, encoding=ENCODING
    )
    handler.setFormatter(formatter)
    handler.setLevel(logging.DEBUG)

    stdout_handler = logging.StreamHandler()
    stdout_handler.setFormatter(formatter)
    stdout_handler.setLevel(logging.DEBUG)

    # set up primary log
    log = logging.getLogger()
    log.setLevel(logging.DEBUG)
    log.addHandler(handler)
    log.addHandler(stdout_handler)
    sys.excepthook = excepthook


def setup_modes(editor, view):
    """
    Create a simple dictionary to hold instances of the available modes.

    *PREMATURE OPTIMIZATION ALERT* This may become more complex in future so
    splitting things out here to contain the mess. ;-)
    """
    return {
        "python": PythonMode(editor, view),
        "circuitpython": CircuitPythonMode(editor, view),
        "microbit": MicrobitMode(editor, view),
        "esp": ESPMode(editor, view),
        "web": WebMode(editor, view),
        "pyboard": PyboardMode(editor, view),
        "debugger": DebugMode(editor, view),
        "pygamezero": PyGameZeroMode(editor, view),
        "lego": LegoMode(editor, view),
        "pico": PicoMode(editor, view),
    }


def run():
    """
    Creates all the top-level assets for the application, sets things up and
    then runs the application. Specific tasks include:

    - set up logging
    - create an application object
    - create an editor window and status bar
    - display a splash screen while starting
    - close the splash screen after startup timer ends
    """
    setup_logging()
    logging.info("\n\n-----------------\n\nStarting Mu {}".format(__version__))
    logging.info(platform.uname())
    logging.info("Platform: {}".format(platform.platform()))
    logging.info("Python path: {}".format(sys.path))
    logging.info("Language code: {}".format(i18n.language_code))

    #
    # Load settings from known locations and register them for
    # autosave
    #
    settings.init()

    # Images (such as toolbar icons) aren't scaled nicely on retina/4k displays
    # unless this flag is set
    os.environ["QT_AUTO_SCREEN_SCALE_FACTOR"] = "1"
    if hasattr(Qt, "AA_EnableHighDpiScaling"):
        QApplication.setAttribute(Qt.AA_EnableHighDpiScaling)
    QApplication.setAttribute(Qt.AA_UseHighDpiPixmaps)

    # An issue in PyQt5 v5.13.2 to v5.15.1 makes PyQt5 application
    # hang on Mac OS 11 (Big Sur)
    # Setting this environment variable fixes the problem.
    # See issue #1147 for more information
    os.environ["QT_MAC_WANTS_LAYER"] = "1"

    # The app object is the application running on your computer.
    app = QApplication(sys.argv)
    # By default PyQt uses the script name (run.py)
    app.setApplicationName("mu")
    # Set hint as to the .desktop files name
    app.setDesktopFileName("mu.codewith.editor")
    app.setApplicationVersion(__version__)
    app.setAttribute(Qt.AA_DontShowIconsInMenus)

    def splash_context():
        """
        Function context (to ensure garbage collection) for displaying the
        splash screen.
        """
        # Display a friendly "splash" icon.
        splash = AnimatedSplash(load_movie("splash_screen"))
        splash.show()

        # Create a blocking thread upon which to run the StartupWorker and which
        # will process the events for animating the splash screen.
        initLoop = QEventLoop()
        thread = QThread()
        worker = StartupWorker()
        worker.moveToThread(thread)
        thread.started.connect(worker.run)
        worker.finished.connect(thread.quit)
        worker.finished.connect(worker.deleteLater)
        worker.display_text.connect(splash.draw_log)
        worker.failed.connect(splash.failed)
        # Stop the blocking event loop when the thread is finished.
        thread.finished.connect(initLoop.quit)
        thread.finished.connect(thread.deleteLater)
        thread.start()
        initLoop.exec()  # start processing the pending StartupWorker.
        splash.close()
        splash.deleteLater()

    splash_context()

    # Create the "window" we'll be looking at.
    editor_window = Window()

    @editor_window.load_theme.connect
    def load_theme(theme):
        if theme == "contrast":
            app.setStyleSheet(CONTRAST_STYLE)
        elif theme == "night":
            app.setStyleSheet(NIGHT_STYLE)
        else:
            app.setStyleSheet(DAY_STYLE)

    # Make sure all windows have the Mu icon as a fallback
    app.setWindowIcon(load_icon(editor_window.icon))
    # Create the "editor" that'll control the "window".
    editor = Editor(view=editor_window)
    editor.setup(setup_modes(editor, editor_window))
    # Setup the window.
    editor_window.closeEvent = editor.quit
    editor_window.setup(editor.debug_toggle_breakpoint, editor.theme)
    # Connect the various UI elements in the window to the editor.
    editor_window.connect_tab_rename(editor.rename_tab, "Ctrl+Shift+S")
    editor_window.connect_find_replace(editor.find_replace, "Ctrl+F")
    # Connect find again both forward and backward ('Shift+F3')
    find_again_handlers = (editor.find_again, editor.find_again_backward)
    editor_window.connect_find_again(find_again_handlers, "F3")
    editor_window.connect_toggle_comments(editor.toggle_comments, "Ctrl+K")
    editor.connect_to_status_bar(editor_window.status_bar)

    # Restore the previous session along with files passed by the os
    editor.restore_session(sys.argv[1:])

    # Stop the program after the application finishes executing.
    sys.exit(app.exec_())<|MERGE_RESOLUTION|>--- conflicted
+++ resolved
@@ -171,13 +171,12 @@
     Log exception and exit cleanly.
     """
     logging.error("Unrecoverable error", exc_info=(exc_args))
-<<<<<<< HEAD
     if exc_args[0] != KeyboardInterrupt:
         try:
             log_file = base64.standard_b64encode(LOG_FILE.encode("utf-8"))
             error = base64.standard_b64encode(
                 "".join(traceback.format_exception(*exc_args)).encode("utf-8")
-            )
+            )[-1800:]
             p = platform.uname()
             params = {
                 "v": __version__,  # version
@@ -198,31 +197,6 @@
         sys.exit(1)
     else:  # It's harmless, don't sound the alarm.
         sys.exit(0)
-=======
-    try:
-        log_file = base64.standard_b64encode(LOG_FILE.encode("utf-8"))
-        error = base64.standard_b64encode(
-            "".join(traceback.format_exception(*exc_args)).encode("utf-8")
-        )[-1800:]
-        p = platform.uname()
-        params = {
-            "v": __version__,  # version
-            "l": str(i18n.language_code),  # locale
-            "p": base64.standard_b64encode(
-                " ".join([p.system, p.release, p.version, p.machine]).encode(
-                    "utf-8"
-                )
-            ),  # platform
-            "f": log_file,  # location of log file
-            "e": error,  # error message
-        }
-        args = urllib.parse.urlencode(params)
-        webbrowser.open("https://codewith.mu/crash/?" + args)
-    except Exception as e:  # The Alamo of crash handling.
-        logging.error("Failed to report crash", exc_info=e)
-    sys.__excepthook__(*exc_args)
-    sys.exit(1)
->>>>>>> bd1dd106
 
 
 def setup_logging():
