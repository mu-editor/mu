--- conflicted
+++ resolved
@@ -833,8 +833,6 @@
         self.envars = []  # See restore session and show_admin
         self.minify = False
         self.microbit_runtime = ""
-        self.circuitpython_run = False
-        self.circuitpython_lib = False
         self.connected_devices = DeviceList(self.modes, parent=self)
         self.current_device = None
         self.find = ""
@@ -981,18 +979,6 @@
                         "does not exist. Using default "
                         "runtime instead."
                     )
-        if "circuitpython_run" in old_session:
-            self.circuitpython_run = old_session["circuitpython_run"]
-            logger.info(
-                'Enable CircuitPython "Run" button? '
-                "{}".format(self.circuitpython_run)
-            )
-        if "circuitpython_lib" in old_session:
-            self.circuitpython_lib = old_session["circuitpython_lib"]
-            logger.info(
-                "Enable CircuitPython copy library function? "
-                "{}".format(self.circuitpython_lib)
-            )
         if "zoom_level" in old_session:
             self._view.zoom_position = old_session["zoom_level"]
             self._view.set_zoom()
@@ -1455,8 +1441,6 @@
             "envars": self.envars,
             "minify": self.minify,
             "microbit_runtime": self.microbit_runtime,
-            "circuitpython_run": self.circuitpython_run,
-            "circuitpython_lib": self.circuitpython_lib,
             "zoom_level": self._view.zoom_position,
             "venv_name": venv.name,
             "venv_python": venv.interpreter,
@@ -1485,8 +1469,6 @@
             "envars": envars,
             "minify": self.minify,
             "microbit_runtime": self.microbit_runtime,
-            "circuitpython_run": self.circuitpython_run,
-            "circuitpython_lib": self.circuitpython_lib,
         }
         baseline_packages, user_packages = venv.installed_packages()
         packages = user_packages
@@ -1499,34 +1481,6 @@
                 self.connected_devices,
             )
         if new_settings:
-<<<<<<< HEAD
-            self.envars = extract_envars(new_settings["envars"])
-            self.minify = new_settings["minify"]
-            self.circuitpython_run = new_settings["circuitpython_run"]
-            self.circuitpython_lib = new_settings["circuitpython_lib"]
-            #  show/hide circuitpython "run" options possibly changed in admin
-            if self.mode == "circuitpython":
-                self.change_mode(self.mode)
-            runtime = new_settings["microbit_runtime"].strip()
-            if runtime and not os.path.isfile(runtime):
-                self.microbit_runtime = ""
-                message = _("Could not find MicroPython runtime.")
-                information = _(
-                    "The micro:bit runtime you specified "
-                    "('{}') does not exist. "
-                    "Please try again."
-                ).format(runtime)
-                self._view.show_message(message, information)
-            else:
-                self.microbit_runtime = runtime
-            new_packages = [
-                p
-                for p in new_settings["packages"].lower().split("\n")
-                if p.strip()
-            ]
-            old_packages = [p.lower() for p in user_packages]
-            self.sync_package_state(old_packages, new_packages)
-=======
             if "envars" in new_settings:
                 self.envars = extract_envars(new_settings["envars"])
             if "minify" in new_settings:
@@ -1552,7 +1506,6 @@
                 ]
                 old_packages = [p.lower() for p in user_packages]
                 self.sync_package_state(old_packages, new_packages)
->>>>>>> 399ec61d
         else:
             logger.info("No admin settings changed.")
 
