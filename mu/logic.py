--- conflicted
+++ resolved
@@ -1073,13 +1073,9 @@
             return
         logger.info('Showing available modes: {}'.format(
             list(self.modes.keys())))
-<<<<<<< HEAD
+        self.selecting_mode = True  # Flag to stop auto-detection of modes.
         new_mode = self._view.select_mode(self.modes, self.mode)
-=======
-        self.selecting_mode = True  # Flag to stop auto-detection of modes.
-        new_mode = self._view.select_mode(self.modes, self.mode, self.theme)
         self.selecting_mode = False
->>>>>>> 97d03070
         if new_mode and new_mode != self.mode:
             logger.info('New mode selected: {}'.format(new_mode))
             self.change_mode(new_mode)
