--- conflicted
+++ resolved
@@ -1467,15 +1467,11 @@
         baseline_packages, user_packages = self.venv.installed_packages()
         with open(LOG_FILE, "r", encoding="utf8") as logfile:
             new_settings = self._view.show_admin(
-<<<<<<< HEAD
-                logfile.read(), settings, "\n".join(user_packages)
-=======
                 logfile.read(),
                 settings,
                 "\n".join(packages),
                 self.modes[self.mode],
-                self.connected_devices,
->>>>>>> 6e4f4801
+                self.connected_devices
             )
         if new_settings:
             self.envars = extract_envars(new_settings["envars"])
