--- conflicted
+++ resolved
@@ -43,17 +43,6 @@
 from PyQt5.QtGui import QKeySequence, QStandardItemModel
 from PyQt5.QtSerialPort import QSerialPort
 from mu import __version__
-<<<<<<< HEAD
-from mu.interface.dialogs import (ModeSelector, AdminDialog, FindReplaceDialog,
-                                  PackageDialog)
-from mu.interface.themes import (DayTheme, NightTheme, ContrastTheme,
-                                 DEFAULT_FONT_SIZE)
-from mu.interface.panes import (DebugInspector, DebugInspectorItem,
-                                PythonProcessPane, JupyterREPLPane,
-                                MicroPythonREPLPane, FileSystemPane,
-                                PlotterPane, StuduinoBitFileSystemPane,
-                                StuduinoBitREPLPane)
-=======
 from mu.interface.dialogs import (
     ModeSelector,
     AdminDialog,
@@ -74,8 +63,9 @@
     MicroPythonREPLPane,
     FileSystemPane,
     PlotterPane,
+    StuduinoBitFileSystemPane,
+    StuduinoBitREPLPane,
 )
->>>>>>> 98ba9061
 from mu.interface.editor import EditorPane
 from mu.resources import load_icon, load_pixmap
 
@@ -602,7 +592,7 @@
             # Bubble the signal up
             self.open_file.emit(file)
 
-        self.fs = QDockWidget(_('Filesystem on ') + _('Studuino:bit'))
+        self.fs = QDockWidget(_("Filesystem on ") + _("Studuino:bit"))
         self.fs.setWidget(self.fs_pane)
         self.fs.setFeatures(QDockWidget.DockWidgetMovable)
         self.fs.setAllowedAreas(Qt.BottomDockWidgetArea)
@@ -616,8 +606,9 @@
         self.fs_pane.local_fs.get.connect(file_manager.get)
         self.fs_pane.local_fs.list_files.connect(file_manager.tree)
         file_manager.on_put_file.connect(self.fs_pane.studuinobit_fs.on_put)
-        file_manager.on_delete_file.connect(self.fs_pane.studuinobit_fs.
-                                            on_delete)
+        file_manager.on_delete_file.connect(
+            self.fs_pane.studuinobit_fs.on_delete
+        )
         file_manager.on_get_file.connect(self.fs_pane.local_fs.on_get)
         file_manager.on_list_fail.connect(self.fs_pane.on_tree_fail)
         file_manager.on_put_fail.connect(self.fs_pane.on_put_fail)
@@ -649,9 +640,9 @@
             self.open_serial_link(port)
             if force_interrupt:
                 # Send a Control-B / exit raw mode.
-                self.serial.write(b'\x02')
+                self.serial.write(b"\x02")
                 # Send a Control-C / keyboard interrupt.
-                self.serial.write(b'\x03')
+                self.serial.write(b"\x03")
         repl_pane = StuduinoBitREPLPane(serial=self.serial)
         self.data_received.connect(repl_pane.process_bytes)
         self.add_repl(repl_pane, name)
