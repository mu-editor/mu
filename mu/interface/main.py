"""
Contains the main Window definition for Mu's UI.

Copyright (c) 2015-2017 Nicholas H.Tollervey and others (see the AUTHORS file).

This program is free software: you can redistribute it and/or modify
it under the terms of the GNU General Public License as published by
the Free Software Foundation, either version 3 of the License, or
(at your option) any later version.

This program is distributed in the hope that it will be useful,
but WITHOUT ANY WARRANTY; without even the implied warranty of
MERCHANTABILITY or FITNESS FOR A PARTICULAR PURPOSE.  See the
GNU General Public License for more details.

You should have received a copy of the GNU General Public License
along with this program.  If not, see <http://www.gnu.org/licenses/>.
"""
import sys
import logging
import serial
import os.path
from PyQt5.QtCore import QSize, Qt, pyqtSignal, QTimer, QIODevice
from PyQt5.QtWidgets import (QToolBar, QAction, QDesktopWidget, QWidget,
                             QVBoxLayout, QTabWidget, QFileDialog, QMessageBox,
                             QLabel, QMainWindow, QStatusBar, QDockWidget,
                             QShortcut)
from PyQt5.QtGui import QKeySequence, QStandardItemModel
from PyQt5.QtSerialPort import QSerialPort
from mu import __version__
from mu.interface.dialogs import (ModeSelector, AdminDialog, FindReplaceDialog,
                                  PackageDialog)
from mu.interface.themes import (DayTheme, NightTheme, ContrastTheme,
                                 DEFAULT_FONT_SIZE)
from mu.interface.panes import (DebugInspector, DebugInspectorItem,
                                PythonProcessPane, JupyterREPLPane,
                                MicroPythonREPLPane, FileSystemPane,
                                PlotterPane)
from mu.interface.editor import EditorPane
from mu.resources import load_icon, load_pixmap


logger = logging.getLogger(__name__)


class ButtonBar(QToolBar):
    """
    Represents the bar of buttons across the top of the editor and defines
    their behaviour.
    """

    def __init__(self, parent):
        super().__init__(parent)
        self.setMovable(False)
        self.setIconSize(QSize(64, 64))
        self.setToolButtonStyle(3)
        self.setContextMenuPolicy(Qt.PreventContextMenu)
        self.setObjectName("StandardToolBar")
        self.reset()

    def reset(self):
        """
        Resets the button states.
        """
        self.slots = {}
        self.clear()

    def change_mode(self, mode):
        self.reset()
        self.addAction(name="modes", display_name=_("Mode"),
                       tool_text=_("Change Mu's mode of behaviour."))
        self.addSeparator()
        self.addAction(name="new", display_name=_("New"),
                       tool_text=_("Create a new Python script."))
        self.addAction(name="load", display_name=_("Load"),
                       tool_text=_("Load a Python script."))
        self.addAction(name="save", display_name=_("Save"),
                       tool_text=_("Save the current Python script."))
        self.addSeparator()

        for action in mode.actions():
            self.addAction(name=action['name'],
                           display_name=action['display_name'],
                           tool_text=action['description'])

        self.addSeparator()
        self.addAction(name="zoom-in", display_name=_('Zoom-in'),
                       tool_text=_("Zoom in (to make the text bigger)."))
        self.addAction(name="zoom-out", display_name=_('Zoom-out'),
                       tool_text=_("Zoom out (to make the text smaller)."))
        self.addAction(name="theme", display_name=_('Theme'),
                       tool_text=_("Toggle theme between day, night or "
                                   "high contrast."))
        self.addSeparator()
        self.addAction(name="check", display_name=_('Check'),
                       tool_text=_("Check your code for mistakes."))
        if sys.version_info[:2] >= (3, 6):
            self.addAction(name="tidy", display_name=_('Tidy'),
                           tool_text=_("Tidy up the layout of your code."))
        self.addAction(name="help", display_name=_('Help'),
                       tool_text=_("Show help about Mu in a browser."))
        self.addSeparator()
        self.addAction(name="quit", display_name=_('Quit'),
                       tool_text=_("Quit Mu."))

    def set_responsive_mode(self, width, height):
        """
        Compact button bar for when window is very small.
        """
        font_size = DEFAULT_FONT_SIZE
        if width < 1124 and height > 600:
            self.setIconSize(QSize(48, 48))
        elif height < 600 and width < 940:
            font_size = 10
            self.setIconSize(QSize(32, 32))
        else:
            self.setIconSize(QSize(64, 64))
        stylesheet = "QWidget{font-size: " + str(font_size) + "px;}"
        self.setStyleSheet(stylesheet)

    def addAction(self, name, display_name, tool_text):
        """
        Creates an action associated with an icon and name and adds it to the
        widget's slots.
        """
        action = QAction(load_icon(name), display_name, self,
                         toolTip=tool_text)
        super().addAction(action)
        self.slots[name] = action

    def connect(self, name, handler, shortcut=None):
        """
        Connects a named slot to a handler function and optional hot-key
        shortcuts.
        """
        self.slots[name].pyqtConfigure(triggered=handler)
        if shortcut:
            self.slots[name].setShortcut(QKeySequence(shortcut))


class FileTabs(QTabWidget):
    """
    Extend the base class so we can override the removeTab behaviour.
    """

    def __init__(self):
        super(FileTabs, self).__init__()
        self.setTabsClosable(True)
        self.tabCloseRequested.connect(self.removeTab)
        self.currentChanged.connect(self.change_tab)

    def removeTab(self, tab_id):
        """
        Ask the user before closing the file.
        """
        window = self.nativeParentWidget()
        modified = self.widget(tab_id).isModified()
        if modified:
            msg = ('There is un-saved work, closing the tab will cause you '
                   'to lose it.')
            if window.show_confirmation(msg) == QMessageBox.Cancel:
                return
        super(FileTabs, self).removeTab(tab_id)

    def change_tab(self, tab_id):
        """
        Update the application title to reflect the name of the file in the
        currently selected tab.
        """
        current_tab = self.widget(tab_id)
        window = self.nativeParentWidget()
        if current_tab:
            window.update_title(current_tab.label)
        else:
            window.update_title(None)


class Window(QMainWindow):
    """
    Defines the look and characteristics of the application's main window.
    """

    title = _("Mu {}").format(__version__)
    icon = "icon"
    timer = None
    usb_checker = None
    serial = None
    repl = None
    plotter = None
    zooms = ('xs', 's', 'm', 'l', 'xl', 'xxl', 'xxxl')  # levels of zoom.
    zoom_position = 2  # current level of zoom (as position in zooms tuple).

    _zoom_in = pyqtSignal(str)
    _zoom_out = pyqtSignal(str)
    close_serial = pyqtSignal()
    write_to_serial = pyqtSignal(bytes)
    data_received = pyqtSignal(bytes)
    open_file = pyqtSignal(str)
    load_theme = pyqtSignal(str)
    previous_folder = None

    def set_zoom(self):
        """
        Sets the zoom to current zoom_position level.
        """
        self._zoom_in.emit(self.zooms[self.zoom_position])

    def zoom_in(self):
        """
        Handles zooming in.
        """
        self.zoom_position = min(self.zoom_position + 1, len(self.zooms) - 1)
        self._zoom_in.emit(self.zooms[self.zoom_position])

    def zoom_out(self):
        """
        Handles zooming out.
        """
        self.zoom_position = max(self.zoom_position - 1, 0)
        self._zoom_out.emit(self.zooms[self.zoom_position])

    def connect_zoom(self, widget):
        """
        Connects a referenced widget to the zoom related signals and sets
        the zoom of the widget to the current zoom level.
        """
        self._zoom_in.connect(widget.set_zoom)
        self._zoom_out.connect(widget.set_zoom)
        widget.set_zoom(self.zooms[self.zoom_position])

    @property
    def current_tab(self):
        """
        Returns the currently focussed tab.
        """
        return self.tabs.currentWidget()

    def set_read_only(self, is_readonly):
        """
        Set all tabs read-only.
        """
        self.read_only_tabs = is_readonly
        for tab in self.widgets:
            tab.setReadOnly(is_readonly)

    def get_load_path(self, folder, extensions='*'):
        """
        Displays a dialog for selecting a file to load. Returns the selected
        path. Defaults to start in the referenced folder.
        """
        path, _ = QFileDialog.getOpenFileName(
            self.widget, 'Open file',
            folder if self.previous_folder is None else self.previous_folder,
            extensions)
        self.previous_folder = os.path.dirname(path)
        logger.debug('Getting load path: {}'.format(path))
        return path

    def get_save_path(self, folder):
        """
        Displays a dialog for selecting a file to save. Returns the selected
        path. Defaults to start in the referenced folder.
        """
        path, _ = QFileDialog.getSaveFileName(
            self.widget, 'Save file',
            folder if self.previous_folder is None else self.previous_folder)
        self.previous_folder = os.path.dirname(path)
        logger.debug('Getting save path: {}'.format(path))
        return path

    def get_microbit_path(self, folder):
        """
        Displays a dialog for locating the location of the BBC micro:bit in the
        host computer's filesystem. Returns the selected path. Defaults to
        start in the referenced folder.
        """
        path = QFileDialog.getExistingDirectory(
            self.widget, 'Locate BBC micro:bit',
            folder if self.previous_folder is None else self.previous_folder,
            QFileDialog.ShowDirsOnly)
        self.previous_folder = os.path.dirname(path)
        logger.debug('Getting micro:bit path: {}'.format(path))
        return path

    def add_tab(self, path, text, api, newline):
        """
        Adds a tab with the referenced path and text to the editor.
        """
        new_tab = EditorPane(path, text, newline)
        new_tab.connect_margin(self.breakpoint_toggle)
        new_tab_index = self.tabs.addTab(new_tab, new_tab.label)
        new_tab.set_api(api)

        @new_tab.modificationChanged.connect
        def on_modified():
            modified_tab_index = self.tabs.currentIndex()
            self.tabs.setTabText(modified_tab_index, new_tab.label)
            self.update_title(new_tab.label)

        @new_tab.open_file.connect
        def on_open_file(file):
            # Bubble the signal up
            self.open_file.emit(file)

        self.tabs.setCurrentIndex(new_tab_index)
        self.connect_zoom(new_tab)
        self.set_theme(self.theme)
        new_tab.setFocus()
        if self.read_only_tabs:
            new_tab.setReadOnly(self.read_only_tabs)
        return new_tab

    def focus_tab(self, tab):
        index = self.tabs.indexOf(tab)
        self.tabs.setCurrentIndex(index)
        tab.setFocus()

    @property
    def tab_count(self):
        """
        Returns the number of active tabs.
        """
        return self.tabs.count()

    @property
    def widgets(self):
        """
        Returns a list of references to the widgets representing tabs in the
        editor.
        """
        return [self.tabs.widget(i) for i in range(self.tab_count)]

    @property
    def modified(self):
        """
        Returns a boolean indication if there are any modified tabs in the
        editor.
        """
        for widget in self.widgets:
            if widget.isModified():
                return True
        return False

    def on_serial_read(self):
        """
        Called when the connected device is ready to send data via the serial
        connection. It reads all the available data, emits the data_received
        signal with the received bytes and, if appropriate, emits the
        tuple_received signal with the tuple created from the bytes received.
        """
        data = bytes(self.serial.readAll())  # get all the available bytes.
        self.data_received.emit(data)

    def on_stdout_write(self, data):
        """
        Called when either a running script or the REPL write to STDOUT.
        """
        self.data_received.emit(data)

    def open_serial_link(self, port):
        """
        Creates a new serial link instance.
        """
        self.input_buffer = []
        self.serial = QSerialPort()
        self.serial.setPortName(port)
        if self.serial.open(QIODevice.ReadWrite):
            self.serial.setDataTerminalReady(True)
            if not self.serial.isDataTerminalReady():
                # Using pyserial as a 'hack' to open the port and set DTR
                # as QtSerial does not seem to work on some Windows :(
                # See issues #281 and #302 for details.
                self.serial.close()
                pyser = serial.Serial(port)  # open serial port w/pyserial
                pyser.dtr = True
                pyser.close()
                self.serial.open(QIODevice.ReadWrite)
            self.serial.setBaudRate(115200)
            self.serial.readyRead.connect(self.on_serial_read)
        else:
            msg = _("Cannot connect to device on port {}").format(port)
            raise IOError(msg)

    def close_serial_link(self):
        """
        Close and clean up the currently open serial link.
        """
        if self.serial:
            self.serial.close()
            self.serial = None

    def add_filesystem(self, home, file_manager, board_name="board"):
        """
        Adds the file system pane to the application.
        """
        self.fs_pane = FileSystemPane(home)

        @self.fs_pane.open_file.connect
        def on_open_file(file):
            # Bubble the signal up
            self.open_file.emit(file)

        self.fs = QDockWidget(_('Filesystem on ') + board_name)
        self.fs.setWidget(self.fs_pane)
        self.fs.setFeatures(QDockWidget.DockWidgetMovable)
        self.fs.setAllowedAreas(Qt.BottomDockWidgetArea)
        self.addDockWidget(Qt.BottomDockWidgetArea, self.fs)
        self.fs_pane.setFocus()
        file_manager.on_list_files.connect(self.fs_pane.on_ls)
        self.fs_pane.list_files.connect(file_manager.ls)
        self.fs_pane.microbit_fs.put.connect(file_manager.put)
        self.fs_pane.microbit_fs.delete.connect(file_manager.delete)
        self.fs_pane.microbit_fs.list_files.connect(file_manager.ls)
        self.fs_pane.local_fs.get.connect(file_manager.get)
        self.fs_pane.local_fs.list_files.connect(file_manager.ls)
        file_manager.on_put_file.connect(self.fs_pane.microbit_fs.on_put)
        file_manager.on_delete_file.connect(self.fs_pane.microbit_fs.on_delete)
        file_manager.on_get_file.connect(self.fs_pane.local_fs.on_get)
        file_manager.on_list_fail.connect(self.fs_pane.on_ls_fail)
        file_manager.on_put_fail.connect(self.fs_pane.on_put_fail)
        file_manager.on_delete_fail.connect(self.fs_pane.on_delete_fail)
        file_manager.on_get_fail.connect(self.fs_pane.on_get_fail)
        self.connect_zoom(self.fs_pane)
        return self.fs_pane

    def add_micropython_repl(self, port, name, force_interrupt=True):
        """
        Adds a MicroPython based REPL pane to the application.
        """
        if not self.serial:
            self.open_serial_link(port)
            if force_interrupt:
                # Send a Control-B / exit raw mode.
                self.serial.write(b'\x02')
                # Send a Control-C / keyboard interrupt.
                self.serial.write(b'\x03')
        repl_pane = MicroPythonREPLPane(serial=self.serial)
        self.data_received.connect(repl_pane.process_bytes)
        self.add_repl(repl_pane, name)

    def add_micropython_plotter(self, port, name, mode):
        """
        Adds a plotter that reads data from a serial connection.
        """
        if not self.serial:
            self.open_serial_link(port)
        plotter_pane = PlotterPane()
        self.data_received.connect(plotter_pane.process_bytes)
        plotter_pane.data_flood.connect(mode.on_data_flood)
        self.add_plotter(plotter_pane, name)

    def add_python3_plotter(self, mode):
        """
        Add a plotter that reads from either the REPL or a running script.
        Since this function will only be called when either the REPL or a
        running script are running (but not at the same time), it'll just grab
        data emitted by the REPL or script via data_received.
        """
        plotter_pane = PlotterPane()
        self.data_received.connect(plotter_pane.process_bytes)
        plotter_pane.data_flood.connect(mode.on_data_flood)
        self.add_plotter(plotter_pane, _('Python3 data tuple'))

    def add_jupyter_repl(self, kernel_manager, kernel_client):
        """
        Adds a Jupyter based REPL pane to the application.
        """
        kernel_manager.kernel.gui = 'qt4'
        kernel_client.start_channels()
        ipython_widget = JupyterREPLPane()
        ipython_widget.kernel_manager = kernel_manager
        ipython_widget.kernel_client = kernel_client
        ipython_widget.on_append_text.connect(self.on_stdout_write)
        self.add_repl(ipython_widget, _('Python3 (Jupyter)'))

    def add_repl(self, repl_pane, name):
        """
        Adds the referenced REPL pane to the application.
        """
        self.repl_pane = repl_pane
        self.repl = QDockWidget(_('{} REPL').format(name))
        self.repl.setWidget(repl_pane)
        self.repl.setFeatures(QDockWidget.DockWidgetMovable)
        self.repl.setAllowedAreas(Qt.BottomDockWidgetArea |
                                  Qt.LeftDockWidgetArea |
                                  Qt.RightDockWidgetArea)
        self.addDockWidget(Qt.BottomDockWidgetArea, self.repl)
        self.connect_zoom(self.repl_pane)
        self.repl_pane.set_theme(self.theme)
        self.repl_pane.setFocus()

    def add_plotter(self, plotter_pane, name):
        """
        Adds the referenced plotter pane to the application.
        """
        self.plotter_pane = plotter_pane
        self.plotter = QDockWidget(_('{} Plotter').format(name))
        self.plotter.setWidget(plotter_pane)
        self.plotter.setFeatures(QDockWidget.DockWidgetMovable)
        self.plotter.setAllowedAreas(Qt.BottomDockWidgetArea |
                                     Qt.LeftDockWidgetArea |
                                     Qt.RightDockWidgetArea)
        self.addDockWidget(Qt.BottomDockWidgetArea, self.plotter)
        self.plotter_pane.set_theme(self.theme)
        self.plotter_pane.setFocus()

    def add_python3_runner(self, script_name, working_directory,
                           interactive=False, debugger=False,
                           command_args=None, runner=None, envars=None,
                           python_args=None):
        """
        Display console output for the referenced Python script.

        The script will be run within the workspace_path directory.

        If interactive is True (default is False) the Python process will
        run in interactive mode (dropping the user into the REPL when the
        script completes).

        If debugger is True (default is False) the script will be run within
        a debug runner session. The debugger overrides the interactive flag
        (you cannot run the debugger in interactive mode).

        If there is a list of command_args (the default is None) then these
        will be passed as further arguments into the command run in the
        new process.

        If runner is given, this is used as the command to start the Python
        process.

        If envars is given, these will become part of the environment context
        of the new chlid process.

        If python_args is given, these will be passed as arguments to the
        Python runtime used to launch the child process.
        """
        self.process_runner = PythonProcessPane(self)
        self.runner = QDockWidget(_("Running: {}").format(
                                  os.path.basename(script_name)))
        self.runner.setWidget(self.process_runner)
        self.runner.setFeatures(QDockWidget.DockWidgetMovable)
        self.runner.setAllowedAreas(Qt.BottomDockWidgetArea |
                                    Qt.LeftDockWidgetArea |
                                    Qt.RightDockWidgetArea)
        self.addDockWidget(Qt.BottomDockWidgetArea, self.runner)
        self.process_runner.start_process(script_name, working_directory,
                                          interactive, debugger, command_args,
                                          envars, runner, python_args)
        self.process_runner.setFocus()
        self.process_runner.on_append_text.connect(self.on_stdout_write)
        self.connect_zoom(self.process_runner)
        return self.process_runner

    def add_debug_inspector(self):
        """
        Display a debug inspector to view the call stack.
        """
        self.debug_inspector = DebugInspector()
        self.debug_model = QStandardItemModel()
        self.debug_inspector.setModel(self.debug_model)
        self.inspector = QDockWidget(_('Debug Inspector'))
        self.inspector.setWidget(self.debug_inspector)
        self.inspector.setFeatures(QDockWidget.DockWidgetMovable)
        self.inspector.setAllowedAreas(Qt.BottomDockWidgetArea |
                                       Qt.LeftDockWidgetArea |
                                       Qt.RightDockWidgetArea)
        self.addDockWidget(Qt.RightDockWidgetArea, self.inspector)
        self.connect_zoom(self.debug_inspector)

    def update_debug_inspector(self, locals_dict):
        """
        Given the contents of a dict representation of the locals in the
        current stack frame, update the debug inspector with the new values.
        """
        excluded_names = ['__builtins__', '__debug_code__',
                          '__debug_script__', ]
        names = sorted([x for x in locals_dict if x not in excluded_names])
        self.debug_model.clear()
        self.debug_model.setHorizontalHeaderLabels([_('Name'), _('Value'), ])
        for name in names:
            try:
                # DANGER!
                val = eval(locals_dict[name])
            except Exception:
                val = None
            if isinstance(val, list):
                # Show a list consisting of rows of position/value
                list_item = DebugInspectorItem(name)
                for i, i_val in enumerate(val):
                    list_item.appendRow([
                        DebugInspectorItem(str(i)),
                        DebugInspectorItem(repr(i_val))
                    ])
                self.debug_model.appendRow([
                    list_item,
                    DebugInspectorItem(_('(A list of {} items.)')
                                       .format(len(val)))
                ])
            elif isinstance(val, dict):
                # Show a dict consisting of rows of key/value pairs.
                dict_item = DebugInspectorItem(name)
                for k, k_val in val.items():
                    dict_item.appendRow([
                        DebugInspectorItem(repr(k)),
                        DebugInspectorItem(repr(k_val))
                    ])
                self.debug_model.appendRow([
                    dict_item,
                    DebugInspectorItem(_('(A dict of {} items.)')
                                       .format(len(val)))
                ])
            else:
                self.debug_model.appendRow([
                    DebugInspectorItem(name),
                    DebugInspectorItem(locals_dict[name]),
                ])

    def remove_filesystem(self):
        """
        Removes the file system pane from the application.
        """
        if hasattr(self, 'fs') and self.fs:
            self.fs_pane = None
            self.fs.setParent(None)
            self.fs.deleteLater()
            self.fs = None

    def remove_repl(self):
        """
        Removes the REPL pane from the application.
        """
        if self.repl:
            self.repl_pane = None
            self.repl.setParent(None)
            self.repl.deleteLater()
            self.repl = None
            if not self.plotter:
                self.close_serial_link()

    def remove_plotter(self):
        """
        Removes the plotter pane from the application.
        """
        if self.plotter:
            self.plotter_pane = None
            self.plotter.setParent(None)
            self.plotter.deleteLater()
            self.plotter = None
            if not self.repl:
                self.close_serial_link()

    def remove_python_runner(self):
        """
        Removes the runner pane from the application.
        """
        if hasattr(self, 'runner') and self.runner:
            self.process_runner = None
            self.runner.setParent(None)
            self.runner.deleteLater()
            self.runner = None

    def remove_debug_inspector(self):
        """
        Removes the debug inspector pane from the application.
        """
        if hasattr(self, 'inspector') and self.inspector:
            self.debug_inspector = None
            self.debug_model = None
            self.inspector.setParent(None)
            self.inspector.deleteLater()
            self.inspector = None

    def set_theme(self, theme):
        """
        Sets the theme for the REPL and editor tabs.
        """
        self.theme = theme
        self.load_theme.emit(theme)
        if theme == 'contrast':
            new_theme = ContrastTheme
            new_icon = 'theme_day'
        elif theme == 'night':
            new_theme = NightTheme
            new_icon = 'theme_contrast'
        else:
            new_theme = DayTheme
            new_icon = 'theme'
        for widget in self.widgets:
            widget.set_theme(new_theme)
        self.button_bar.slots['theme'].setIcon(load_icon(new_icon))
        if hasattr(self, 'repl') and self.repl:
            self.repl_pane.set_theme(theme)
        if hasattr(self, 'plotter') and self.plotter:
            self.plotter_pane.set_theme(theme)

    def show_admin(self, log, settings, packages):
        """
        Display the administrative dialog with referenced content of the log
        and settings. Return a dictionary of the settings that may have been
        changed by the admin dialog.
        """
        admin_box = AdminDialog(self)
        admin_box.setup(log, settings, packages)
        result = admin_box.exec()
        if result:
            return admin_box.settings()
        else:
            return {}

    def sync_packages(self, to_remove, to_add, module_dir):
        """
        Display a modal dialog that indicates the status of the add/remove
        package management operation.
        """
        package_box = PackageDialog(self)
        package_box.setup(to_remove, to_add, module_dir)
        package_box.exec()

    def show_message(self, message, information=None, icon=None):
        """
        Displays a modal message to the user.

        If information is passed in this will be set as the additional
        informative text in the modal dialog.

        Since this mechanism will be used mainly for warning users that
        something is awry the default icon is set to "Warning". It's possible
        to override the icon to one of the following settings: NoIcon,
        Question, Information, Warning or Critical.
        """
        message_box = QMessageBox(self)
        message_box.setText(message)
        message_box.setWindowTitle('Mu')
        if information:
            message_box.setInformativeText(information)
        if icon and hasattr(message_box, icon):
            message_box.setIcon(getattr(message_box, icon))
        else:
            message_box.setIcon(message_box.Warning)
        logger.debug(message)
        logger.debug(information)
        message_box.exec()

    def show_confirmation(self, message, information=None, icon=None):
        """
        Displays a modal message to the user to which they need to confirm or
        cancel.

        If information is passed in this will be set as the additional
        informative text in the modal dialog.

        Since this mechanism will be used mainly for warning users that
        something is awry the default icon is set to "Warning". It's possible
        to override the icon to one of the following settings: NoIcon,
        Question, Information, Warning or Critical.
        """
        message_box = QMessageBox(self)
        message_box.setText(message)
        message_box.setWindowTitle(_('Mu'))
        if information:
            message_box.setInformativeText(information)
        if icon and hasattr(message_box, icon):
            message_box.setIcon(getattr(message_box, icon))
        else:
            message_box.setIcon(message_box.Warning)
        message_box.setStandardButtons(message_box.Cancel | message_box.Ok)
        message_box.setDefaultButton(message_box.Cancel)
        logger.debug(message)
        logger.debug(information)
        return message_box.exec()

    def update_title(self, filename=None):
        """
        Updates the title bar of the application. If a filename (representing
        the name of the file currently the focus of the editor) is supplied,
        append it to the end of the title.
        """
        title = self.title
        if filename:
            title += ' - ' + filename
        self.setWindowTitle(title)

    def screen_size(self):
        """
        Returns an (width, height) tuple with the screen geometry.
        """
        screen = QDesktopWidget().screenGeometry()
        return screen.width(), screen.height()

    def size_window(self, x=None, y=None, w=None, h=None):
        """
        Makes the editor 80% of the width*height of the screen and centres it
        when none of x, y, w and h is passed in; otherwise uses the passed in
        values to position and size the editor window.
        """
        screen_width, screen_height = self.screen_size()
        w = int(screen_width * 0.8) if w is None else w
        h = int(screen_height * 0.8) if h is None else h
        self.resize(w, h)
        size = self.geometry()
        x = (screen_width - size.width()) / 2 if x is None else x
        y = (screen_height - size.height()) / 2 if y is None else y
        self.move(x, y)

    def reset_annotations(self):
        """
        Resets the state of annotations on the current tab.
        """
        self.current_tab.reset_annotations()

    def annotate_code(self, feedback, annotation_type):
        """
        Given a list of annotations about the code in the current tab, add
        the annotations to the editor window so the user can make appropriate
        changes.
        """
        self.current_tab.annotate_code(feedback, annotation_type)

    def show_annotations(self):
        """
        Show the annotations added to the current tab.
        """
        self.current_tab.show_annotations()

    def setup(self, breakpoint_toggle, theme):
        """
        Sets up the window.

        Defines the various attributes of the window and defines how the user
        interface is laid out.
        """
        self.theme = theme
        self.breakpoint_toggle = breakpoint_toggle
        # Give the window a default icon, title and minimum size.
        self.setWindowIcon(load_icon(self.icon))
        self.update_title()
        self.read_only_tabs = False
<<<<<<< HEAD
        screen_width, screen_height = self.screen_size()
        self.setMinimumSize(screen_width // 2, screen_height // 2)
=======
        self.setMinimumSize(920, 400)
>>>>>>> f67852fa
        self.setTabPosition(Qt.AllDockWidgetAreas, QTabWidget.North)
        self.widget = QWidget()
        widget_layout = QVBoxLayout()
        self.widget.setLayout(widget_layout)
        self.button_bar = ButtonBar(self.widget)
        self.tabs = FileTabs()
        self.tabs.setMovable(True)
        self.setCentralWidget(self.tabs)
        self.status_bar = StatusBar(parent=self)
        self.setStatusBar(self.status_bar)
        self.addToolBar(self.button_bar)
        self.show()

    def resizeEvent(self, resizeEvent):
        """
        Respond to window getting too small for the button bar to fit well.
        """
        size = resizeEvent.size()
        self.button_bar.set_responsive_mode(size.width(), size.height())

    def select_mode(self, modes, current_mode):
        """
        Display the mode selector dialog and return the result.
        """
        mode_select = ModeSelector(self)
        mode_select.setup(modes, current_mode)
        mode_select.exec()
        try:
            return mode_select.get_mode()
        except Exception:
            return None

    def change_mode(self, mode):
        """
        Given a an object representing a mode, recreates the button bar with
        the expected functionality.
        """
        self.button_bar.change_mode(mode)
        # Update the autocomplete / tooltip APIs for each tab to the new mode.
        api = mode.api()
        for widget in self.widgets:
            widget.set_api(api)

    def set_usb_checker(self, duration, callback):
        """
        Sets up a timer that polls for USB changes via the "callback" every
        "duration" seconds.
        """
        self.usb_checker = QTimer()
        self.usb_checker.timeout.connect(callback)
        self.usb_checker.start(duration * 1000)

    def set_timer(self, duration, callback):
        """
        Set a repeating timer to call "callback" every "duration" seconds.
        """
        self.timer = QTimer()
        self.timer.timeout.connect(callback)
        self.timer.start(duration * 1000)  # Measured in milliseconds.

    def stop_timer(self):
        """
        Stop the repeating timer.
        """
        if self.timer:
            self.timer.stop()
            self.timer = None

    def connect_tab_rename(self, handler, shortcut):
        """
        Connect the double-click event on a tab and the keyboard shortcut to
        the referenced handler (causing the Save As dialog).
        """
        self.tabs.shortcut = QShortcut(QKeySequence(shortcut), self)
        self.tabs.shortcut.activated.connect(handler)
        self.tabs.tabBarDoubleClicked.connect(handler)

    def open_directory_from_os(self, path):
        """
        Given the path to a directory, open the OS's built in filesystem
        explorer for that path. Works with Windows, OSX and Linux.
        """
        if sys.platform == 'win32':
            # Windows
            os.startfile(path)
        elif sys.platform == 'darwin':
            # OSX
            os.system('open "{}"'.format(path))
        else:
            # Assume freedesktop.org on unix-y.
            os.system('xdg-open "{}"'.format(path))

    def connect_find_replace(self, handler, shortcut):
        """
        Create a keyboard shortcut and associate it with a handler for doing
        a find and replace.
        """
        self.find_replace_shortcut = QShortcut(QKeySequence(shortcut), self)
        self.find_replace_shortcut.activated.connect(handler)

    def show_find_replace(self, find, replace, global_replace):
        """
        Display the find/replace dialog. If the dialog's OK button was clicked
        return a tuple containing the find term, replace term and global
        replace flag.
        """
        finder = FindReplaceDialog(self)
        finder.setup(find, replace, global_replace)
        if finder.exec():
            return (finder.find(), finder.replace(), finder.replace_flag())

    def replace_text(self, target_text, replace, global_replace):
        """
        Given target_text, replace the first instance after the cursor with
        "replace". If global_replace is true, replace all instances of
        "target". Returns the number of times replacement has occurred.
        """
        if not self.current_tab:
            return 0
        if global_replace:
            counter = 0
            found = self.current_tab.findFirst(target_text, True, True,
                                               False, False, line=0, index=0)
            if found:
                counter += 1
                self.current_tab.replace(replace)
                while self.current_tab.findNext():
                    self.current_tab.replace(replace)
                    counter += 1
            return counter
        else:
            found = self.current_tab.findFirst(target_text, True, True, False,
                                               True)
            if found:
                self.current_tab.replace(replace)
                return 1
            else:
                return 0

    def highlight_text(self, target_text):
        """
        Highlight the first match from the current position of the cursor in
        the current tab for the target_text. Returns True if there's a match.
        """
        if self.current_tab:
            return self.current_tab.findFirst(target_text, True, True, False,
                                              True)
        else:
            return False

    def connect_toggle_comments(self, handler, shortcut):
        """
        Create a keyboard shortcut and associate it with a handler for toggling
        comments on highlighted lines.
        """
        self.toggle_comments_shortcut = QShortcut(QKeySequence(shortcut), self)
        self.toggle_comments_shortcut.activated.connect(handler)

    def toggle_comments(self):
        """
        Toggle comments on/off for all selected line in the currently active
        tab.
        """
        if self.current_tab:
            self.current_tab.toggle_comments()


class StatusBar(QStatusBar):
    """
    Defines the look and behaviour of the status bar along the bottom of the
    UI.
    """
    def __init__(self, parent=None, mode='python'):
        super().__init__(parent)
        self.mode = mode
        # Mode selector.
        self.mode_label = QLabel()
        self.mode_label.setToolTip(_("Mu's current mode of behaviour."))
        self.addPermanentWidget(self.mode_label)
        self.set_mode(mode)
        # Logs viewer
        self.logs_label = QLabel()
        self.logs_label.setObjectName('AdministrationLabel')
        self.logs_label.setPixmap(load_pixmap('logs').scaledToHeight(24))
        self.logs_label.setToolTip(_('Mu Administration'))
        self.addPermanentWidget(self.logs_label)

    def connect_logs(self, handler, shortcut):
        """
        Connect the mouse press event and keyboard shortcut for the log widget
        to the referenced handler function.
        """
        self.logs_label.shortcut = QShortcut(QKeySequence(shortcut),
                                             self.parent())
        self.logs_label.shortcut.activated.connect(handler)
        self.logs_label.mousePressEvent = handler

    def connect_mode(self, handler, shortcut):
        """
        Connect the mouse press event and keyboard shortcut for the mode widget
        to the referenced handler function.
        """
        self.mode_label.shortcut = QShortcut(QKeySequence(shortcut),
                                             self.parent())
        self.mode_label.shortcut.activated.connect(handler)
        self.mode_label.mousePressEvent = handler

    def set_message(self, message, pause=5000):
        """
        Displays a message in the status bar for a certain period of time.
        """
        self.showMessage(message, pause)

    def set_mode(self, mode):
        """
        Updates the mode label to the new mode.
        """
        self.mode_label.setText(mode.capitalize())<|MERGE_RESOLUTION|>--- conflicted
+++ resolved
@@ -835,12 +835,8 @@
         self.setWindowIcon(load_icon(self.icon))
         self.update_title()
         self.read_only_tabs = False
-<<<<<<< HEAD
         screen_width, screen_height = self.screen_size()
         self.setMinimumSize(screen_width // 2, screen_height // 2)
-=======
-        self.setMinimumSize(920, 400)
->>>>>>> f67852fa
         self.setTabPosition(Qt.AllDockWidgetAreas, QTabWidget.North)
         self.widget = QWidget()
         widget_layout = QVBoxLayout()
