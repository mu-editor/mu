"""
Contains the main Window definition for Mu's UI.

Copyright (c) 2015-2017 Nicholas H.Tollervey and others (see the AUTHORS file).

This program is free software: you can redistribute it and/or modify
it under the terms of the GNU General Public License as published by
the Free Software Foundation, either version 3 of the License, or
(at your option) any later version.

This program is distributed in the hope that it will be useful,
but WITHOUT ANY WARRANTY; without even the implied warranty of
MERCHANTABILITY or FITNESS FOR A PARTICULAR PURPOSE.  See the
GNU General Public License for more details.

You should have received a copy of the GNU General Public License
along with this program.  If not, see <http://www.gnu.org/licenses/>.
"""
import sys
import logging
import os.path
from PyQt5.QtCore import QSize, Qt, pyqtSignal, QTimer
from PyQt5.QtWidgets import (
    QToolBar,
    QAction,
    QDesktopWidget,
    QWidget,
    QVBoxLayout,
    QTabWidget,
    QFileDialog,
    QMessageBox,
    QLabel,
    QMainWindow,
    QStatusBar,
    QDockWidget,
    QShortcut,
    QApplication,
    QTabBar,
    QPushButton,
    QHBoxLayout,
)
from PyQt5.QtGui import QKeySequence, QStandardItemModel
from mu import __version__
from mu.interface.dialogs import (
    ModeSelector,
    AdminDialog,
    FindReplaceDialog,
    PackageDialog,
)
from mu.interface.themes import (
    DayTheme,
    NightTheme,
    ContrastTheme,
    DEFAULT_FONT_SIZE,
)
from mu.interface.panes import (
    DebugInspector,
    DebugInspectorItem,
    PythonProcessPane,
    JupyterREPLPane,
    MicroPythonREPLPane,
    FileSystemPane,
    PlotterPane,
)
from mu.interface.editor import EditorPane
from mu.interface.widgets import DeviceSelector
from mu.resources import load_icon, load_pixmap


logger = logging.getLogger(__name__)


class ButtonBar(QToolBar):
    """
    Represents the bar of buttons across the top of the editor and defines
    their behaviour.
    """

    def __init__(self, parent):
        super().__init__(parent)
        self.setMovable(False)
        self.setIconSize(QSize(64, 64))
        self.setToolButtonStyle(3)
        self.setContextMenuPolicy(Qt.PreventContextMenu)
        self.setObjectName("StandardToolBar")
        self.reset()

    def reset(self):
        """
        Resets the button states.
        """
        self.slots = {}
        self.clear()

    def change_mode(self, mode):
        self.reset()
        self.addAction(
            name="modes",
            display_name=_("Mode"),
            tool_text=_("Change Mu's mode of behaviour."),
        )
        self.addSeparator()
        self.addAction(
            name="new",
            display_name=_("New"),
            tool_text=_("Create a new Python script."),
        )
        self.addAction(
            name="load",
            display_name=_("Load"),
            tool_text=_("Load a Python script."),
        )
        self.addAction(
            name="save",
            display_name=_("Save"),
            tool_text=_("Save the current Python script."),
        )
        self.addSeparator()

        for action in mode.actions():
            self.addAction(
                name=action["name"],
                display_name=action["display_name"],
                tool_text=action["description"],
            )

        self.addSeparator()
        self.addAction(
            name="zoom-in",
            display_name=_("Zoom-in"),
            tool_text=_("Zoom in (to make the text bigger)."),
        )
        self.addAction(
            name="zoom-out",
            display_name=_("Zoom-out"),
            tool_text=_("Zoom out (to make the text smaller)."),
        )
        self.addAction(
            name="theme",
            display_name=_("Theme"),
            tool_text=_(
                "Toggle theme between day, night or " "high contrast."
            ),
        )
        self.addSeparator()
        self.addAction(
            name="check",
            display_name=_("Check"),
            tool_text=_("Check your code for mistakes."),
        )
        if sys.version_info[:2] >= (3, 6):
            self.addAction(
                name="tidy",
                display_name=_("Tidy"),
                tool_text=_("Tidy up the layout of your code."),
            )
        self.addAction(
            name="help",
            display_name=_("Help"),
            tool_text=_("Show help about Mu in a browser."),
        )
        self.addSeparator()
        self.addAction(
            name="quit", display_name=_("Quit"), tool_text=_("Quit Mu.")
        )

    def set_responsive_mode(self, width, height):
        """
        Compact button bar for when window is very small.
        """
        font_size = DEFAULT_FONT_SIZE
        if width < 1124 and height > 600:
            self.setIconSize(QSize(48, 48))
        elif height < 600 and width < 940:
            font_size = 10
            self.setIconSize(QSize(32, 32))
        else:
            self.setIconSize(QSize(64, 64))
        stylesheet = "QWidget{font-size: " + str(font_size) + "px;}"
        self.setStyleSheet(stylesheet)

    def addAction(self, name, display_name, tool_text):
        """
        Creates an action associated with an icon and name and adds it to the
        widget's slots.
        """
        action = QAction(
            load_icon(name), display_name, self, toolTip=tool_text
        )
        super().addAction(action)
        self.slots[name] = action

    def connect(self, name, handler, shortcut=None):
        """
        Connects a named slot to a handler function and optional hot-key
        shortcuts.
        """
        self.slots[name].pyqtConfigure(triggered=handler)
        if shortcut:
            self.slots[name].setShortcut(QKeySequence(shortcut))


class FileTabs(QTabWidget):
    """
    Extend the base class so we can override the removeTab behaviour.
    """

    def __init__(self):
        super(FileTabs, self).__init__()
        # We are implementing closable tabs manually
        self.setTabsClosable(False)
        self.setMovable(True)
        self.currentChanged.connect(self.change_tab)

    def removeTab(self, tab_id):
        """
        Ask the user before closing the file.
        """
        window = self.nativeParentWidget()
        modified = self.widget(tab_id).isModified()
        if modified:
            msg = (
                "There is un-saved work, closing the tab will cause you "
                "to lose it."
            )
            if window.show_confirmation(msg) == QMessageBox.Cancel:
                return
        super(FileTabs, self).removeTab(tab_id)

    def addTab(self, widget, title):
        """
        Add a new tab to the switcher
        """
        # Proxy up to the real addTab
        tab_id = super(FileTabs, self).addTab(widget, title)
        # A widget to put the indicator and close button in
        container = QWidget()
        box = QHBoxLayout(container)
        # We don't want any margins on the layout, that would expand the tab
        box.setContentsMargins(0, 0, 0, 0)
        # Ensure some space between image and button
        box.setSpacing(6)
        # Counterintuitively QImage doesn't show an image, QLabel does
        state_lbl = QLabel(container)
        box.addWidget(state_lbl)
        state_lbl.setPixmap(load_pixmap("document.svg"))

        # Watch for status change to update the dirty indicator
        # We watch here as it's far easier to keep track of state_lbl
        # It does mean we assume all tabs are EditorPane
        @widget.modificationChanged.connect
        def on_modified():
            if widget.isModified():
                state_lbl.setPixmap(load_pixmap("document-dirty.svg"))
            else:
                # This icon is actually empty
                state_lbl.setPixmap(load_pixmap("document.svg"))

        # Setup our own close button since we are overriding the built in one
        close_btn = QPushButton(container)
        box.addWidget(close_btn)
        close_btn.setToolTip(_("Close file"))
        close_btn.setFlat(True)
        # Bit of a weird size but we want to avoid giant tabs
        close_btn.setIconSize(QSize(10, 10))
        close_btn.setIcon(load_icon("close-tab.svg"))
        close_btn.show()

        # Handle 'clicked' events
        @close_btn.clicked.connect
        def close():
            # The tab_id isn't constant and may have changed, lookup the
            # current id of the EditorPane
            tab_id = self.indexOf(widget)
            # Close the tab
            self.removeTab(tab_id)

        container.setLayout(box)
        # Add the box, clearly it isn't a button but QTabBar actually takes
        # any QWidget not just buttons
        self.tabBar().setTabButton(tab_id, QTabBar.RightSide, container)

        # Return the index of the new page just like the reall addTab
        return tab_id

    def change_tab(self, tab_id):
        """
        Update the application title to reflect the name of the file in the
        currently selected tab.
        """
        current_tab = self.widget(tab_id)
        window = self.nativeParentWidget()
        if current_tab:
            window.update_title(current_tab.title)
        else:
            window.update_title(None)


class Window(QMainWindow):
    """
    Defines the look and characteristics of the application's main window.
    """

    title = _("Mu {}").format(__version__)
    icon = "icon"
    timer = None
    usb_checker = None
    repl = None
    plotter = None
    zooms = ("xs", "s", "m", "l", "xl", "xxl", "xxxl")  # levels of zoom.
    zoom_position = 2  # current level of zoom (as position in zooms tuple).

    _zoom_in = pyqtSignal(str)
    _zoom_out = pyqtSignal(str)
    data_received = pyqtSignal(bytes)
    open_file = pyqtSignal(str)
    load_theme = pyqtSignal(str)
    previous_folder = None
    debug_widths = None

    def __init__(self, parent=None):
        super().__init__(parent)
        # Record pane area to allow reopening where user put it in a session
        self._debugger_area = 0
        self._inspector_area = 0
        self._plotter_area = 0
        self._repl_area = 0
        self._runner_area = 0

    def wheelEvent(self, event):
        """
        Trap a CTRL-scroll event so the user is able to zoom in and out.
        """
        modifiers = QApplication.keyboardModifiers()
        if modifiers == Qt.ControlModifier:
            zoom = event.angleDelta().y() > 0
            if zoom:
                self.zoom_in()
            else:
                self.zoom_out()
            event.ignore()

    def set_zoom(self):
        """
        Sets the zoom to current zoom_position level.
        """
        self._zoom_in.emit(self.zooms[self.zoom_position])

    def zoom_in(self):
        """
        Handles zooming in.
        """
        self.zoom_position = min(self.zoom_position + 1, len(self.zooms) - 1)
        self._zoom_in.emit(self.zooms[self.zoom_position])

    def zoom_out(self):
        """
        Handles zooming out.
        """
        self.zoom_position = max(self.zoom_position - 1, 0)
        self._zoom_out.emit(self.zooms[self.zoom_position])

    def connect_zoom(self, widget):
        """
        Connects a referenced widget to the zoom related signals and sets
        the zoom of the widget to the current zoom level.
        """
        self._zoom_in.connect(widget.set_zoom)
        self._zoom_out.connect(widget.set_zoom)
        widget.set_zoom(self.zooms[self.zoom_position])

    @property
    def current_tab(self):
        """
        Returns the currently focussed tab.
        """
        return self.tabs.currentWidget()

    def set_read_only(self, is_readonly):
        """
        Set all tabs read-only.
        """
        self.read_only_tabs = is_readonly
        for tab in self.widgets:
            tab.setReadOnly(is_readonly)

    def get_load_path(self, folder, extensions="*", allow_previous=True):
        """
        Displays a dialog for selecting a file to load. Returns the selected
        path. Defaults to start in the referenced folder unless a previous
        folder has been used and the allow_previous flag is True (the default
        behaviour)
        """
        if allow_previous:
            open_in = (
                folder
                if self.previous_folder is None
                else self.previous_folder
            )
        else:
            open_in = folder
        path, _ = QFileDialog.getOpenFileName(
            self.widget, "Open file", open_in, extensions
        )
        logger.debug("Getting load path: {}".format(path))
        if allow_previous:
            self.previous_folder = os.path.dirname(path)
        return path

    def get_save_path(self, folder):
        """
        Displays a dialog for selecting a file to save. Returns the selected
        path. Defaults to start in the referenced folder.
        """
        path, _ = QFileDialog.getSaveFileName(
            self.widget,
            "Save file",
            folder if self.previous_folder is None else self.previous_folder,
            "Python (*.py);;Other (*.*)",
            "Python (*.py)",
        )
        self.previous_folder = os.path.dirname(path)
        logger.debug("Getting save path: {}".format(path))
        return path

    def get_microbit_path(self, folder):
        """
        Displays a dialog for locating the location of the BBC micro:bit in the
        host computer's filesystem. Returns the selected path. Defaults to
        start in the referenced folder.
        """
        path = QFileDialog.getExistingDirectory(
            self.widget,
            "Locate BBC micro:bit",
            folder if self.previous_folder is None else self.previous_folder,
            QFileDialog.ShowDirsOnly,
        )
        self.previous_folder = os.path.dirname(path)
        logger.debug("Getting micro:bit path: {}".format(path))
        return path

    def add_tab(self, path, text, api, newline):
        """
        Adds a tab with the referenced path and text to the editor.
        """
        new_tab = EditorPane(path, text, newline)
        new_tab.connect_margin(self.breakpoint_toggle)
        new_tab_index = self.tabs.addTab(new_tab, new_tab.label)
        new_tab.set_api(api)

        @new_tab.modificationChanged.connect
        def on_modified():
            modified_tab_index = self.tabs.indexOf(new_tab)
            # Update tab label & window title
            # Tab dirty indicator is managed in FileTabs.addTab
            self.tabs.setTabText(modified_tab_index, new_tab.label)
            self.update_title(new_tab.title)

        @new_tab.open_file.connect
        def on_open_file(file):
            # Bubble the signal up
            self.open_file.emit(file)

        self.tabs.setCurrentIndex(new_tab_index)
        self.connect_zoom(new_tab)
        self.set_theme(self.theme)
        new_tab.setFocus()
        if self.read_only_tabs:
            new_tab.setReadOnly(self.read_only_tabs)
        return new_tab

    def focus_tab(self, tab):
        """
        Force focus on the referenced tab.
        """
        index = self.tabs.indexOf(tab)
        self.tabs.setCurrentIndex(index)
        tab.setFocus()

    @property
    def tab_count(self):
        """
        Returns the number of active tabs.
        """
        return self.tabs.count()

    @property
    def widgets(self):
        """
        Returns a list of references to the widgets representing tabs in the
        editor.
        """
        return [self.tabs.widget(i) for i in range(self.tab_count)]

    @property
    def modified(self):
        """
        Returns a boolean indication if there are any modified tabs in the
        editor.
        """
        for widget in self.widgets:
            if widget.isModified():
                return True
        return False

    def on_stdout_write(self, data):
        """
        Called when either a running script or the REPL write to STDOUT.
        """
        self.data_received.emit(data)

    def add_filesystem(self, home, file_manager, board_name="board"):
        """
        Adds the file system pane to the application.
        """
        self.fs_pane = FileSystemPane(home)

        @self.fs_pane.open_file.connect
        def on_open_file(file):
            # Bubble the signal up
            self.open_file.emit(file)

        self.fs = QDockWidget(_("Filesystem on ") + board_name)
        self.fs.setWidget(self.fs_pane)
        self.fs.setFeatures(QDockWidget.DockWidgetMovable)
        self.fs.setAllowedAreas(Qt.BottomDockWidgetArea)
        self.addDockWidget(Qt.BottomDockWidgetArea, self.fs)
        self.fs_pane.setFocus()
        file_manager.on_list_files.connect(self.fs_pane.on_ls)
        self.fs_pane.list_files.connect(file_manager.ls)
        self.fs_pane.microbit_fs.put.connect(file_manager.put)
        self.fs_pane.microbit_fs.delete.connect(file_manager.delete)
        self.fs_pane.microbit_fs.list_files.connect(file_manager.ls)
        self.fs_pane.local_fs.get.connect(file_manager.get)
        self.fs_pane.local_fs.put.connect(file_manager.put)
        self.fs_pane.local_fs.list_files.connect(file_manager.ls)
        file_manager.on_put_file.connect(self.fs_pane.microbit_fs.on_put)
        file_manager.on_delete_file.connect(self.fs_pane.microbit_fs.on_delete)
        file_manager.on_get_file.connect(self.fs_pane.local_fs.on_get)
        file_manager.on_list_fail.connect(self.fs_pane.on_ls_fail)
        file_manager.on_put_fail.connect(self.fs_pane.on_put_fail)
        file_manager.on_delete_fail.connect(self.fs_pane.on_delete_fail)
        file_manager.on_get_fail.connect(self.fs_pane.on_get_fail)
        self.connect_zoom(self.fs_pane)
        return self.fs_pane

    def add_micropython_repl(self, name, connection):
        """
        Adds a MicroPython based REPL pane to the application.
        """
        repl_pane = MicroPythonREPLPane(connection)
        connection.data_received.connect(repl_pane.process_tty_data)
        self.add_repl(repl_pane, name)

    def add_micropython_plotter(self, name, connection, data_flood_handler):
        """
        Adds a plotter that reads data from a serial connection.
        """
        plotter_pane = PlotterPane()
        connection.data_received.connect(plotter_pane.process_tty_data)
        plotter_pane.data_flood.connect(data_flood_handler)
        self.add_plotter(plotter_pane, name)

    def add_python3_plotter(self, mode):
        """
        Add a plotter that reads from either the REPL or a running script.
        Since this function will only be called when either the REPL or a
        running script are running (but not at the same time), it'll just grab
        data emitted by the REPL or script via data_received.
        """
        plotter_pane = PlotterPane()
        self.data_received.connect(plotter_pane.process_tty_data)
        plotter_pane.data_flood.connect(mode.on_data_flood)
        self.add_plotter(plotter_pane, _("Python3 data tuple"))

    def add_jupyter_repl(self, kernel_manager, kernel_client):
        """
        Adds a Jupyter based REPL pane to the application.
        """
        kernel_manager.kernel.gui = "qt4"
        kernel_client.start_channels()
        ipython_widget = JupyterREPLPane()
        ipython_widget.kernel_manager = kernel_manager
        ipython_widget.kernel_client = kernel_client
        ipython_widget.on_append_text.connect(self.on_stdout_write)
        self.add_repl(ipython_widget, _("Python3 (Jupyter)"))

    def add_repl(self, repl_pane, name):
        """
        Adds the referenced REPL pane to the application.
        """
        self.repl_pane = repl_pane
        self.repl = QDockWidget(_("{} REPL").format(name))
        self.repl.setWidget(repl_pane)
        self.repl.setFeatures(QDockWidget.DockWidgetMovable)
        self.repl.setAllowedAreas(
            Qt.BottomDockWidgetArea
            | Qt.LeftDockWidgetArea
            | Qt.RightDockWidgetArea
        )
        area = self._repl_area or Qt.BottomDockWidgetArea
        self.addDockWidget(area, self.repl)
        self.connect_zoom(self.repl_pane)
        self.repl_pane.set_theme(self.theme)
        self.repl_pane.setFocus()

    def add_plotter(self, plotter_pane, name):
        """
        Adds the referenced plotter pane to the application.
        """
        self.plotter_pane = plotter_pane
        self.plotter = QDockWidget(_("{} Plotter").format(name))
        self.plotter.setWidget(plotter_pane)
        self.plotter.setFeatures(QDockWidget.DockWidgetMovable)
        self.plotter.setAllowedAreas(
            Qt.BottomDockWidgetArea
            | Qt.LeftDockWidgetArea
            | Qt.RightDockWidgetArea
        )
        area = self._plotter_area or Qt.BottomDockWidgetArea
        self.addDockWidget(area, self.plotter)
        self.plotter_pane.set_theme(self.theme)
        self.plotter_pane.setFocus()

    def add_python3_runner(
        self,
        interpreter,
        script_name,
        working_directory,
        interactive=False,
        debugger=False,
        command_args=None,
        envars=None,
        python_args=None,
    ):
        """
        Display console output for the interpreter with the referenced
        pythonpath running the referenced script.

        The script will be run within the workspace_path directory.

        If interactive is True (default is False) the Python process will
        run in interactive mode (dropping the user into the REPL when the
        script completes).

        If debugger is True (default is False) the script will be run within
        a debug runner session. The debugger overrides the interactive flag
        (you cannot run the debugger in interactive mode).

        If there is a list of command_args (the default is None) then these
        will be passed as further arguments into the command run in the
        new process.

        If envars is given, these will become part of the environment context
        of the new chlid process.

        If python_args is given, these will be passed as arguments to the
        Python runtime used to launch the child process.
        """
        self.process_runner = PythonProcessPane(self)
        self.runner = QDockWidget(
            _("Running: {}").format(os.path.basename(script_name))
        )
        self.runner.setWidget(self.process_runner)
        self.runner.setFeatures(QDockWidget.DockWidgetMovable)
        self.runner.setAllowedAreas(
            Qt.BottomDockWidgetArea
            | Qt.LeftDockWidgetArea
            | Qt.RightDockWidgetArea
        )
        self.process_runner.debugger = debugger
        if debugger:
            area = self._debugger_area or Qt.BottomDockWidgetArea
        else:
            area = self._runner_area or Qt.BottomDockWidgetArea
        self.addDockWidget(area, self.runner)
        logger.info(
            "About to start_process: %r, %r, %r, %r, %r, %r, %r, %r",
            interpreter,
            script_name,
            working_directory,
            interactive,
            debugger,
            command_args,
            envars,
            python_args,
        )

        self.process_runner.start_process(
            interpreter,
            script_name,
            working_directory,
            interactive,
            debugger,
            command_args,
            envars,
            python_args,
        )
        self.process_runner.setFocus()
        self.process_runner.on_append_text.connect(self.on_stdout_write)
        self.connect_zoom(self.process_runner)
        return self.process_runner

    def add_debug_inspector(self):
        """
        Display a debug inspector to view the call stack.
        """
        self.debug_inspector = DebugInspector()
        self.debug_model = QStandardItemModel()
        self.debug_inspector.setModel(self.debug_model)
        self.inspector = QDockWidget(_("Debug Inspector"))
        self.inspector.setWidget(self.debug_inspector)
        self.inspector.setFeatures(QDockWidget.DockWidgetMovable)
        self.inspector.setAllowedAreas(
            Qt.BottomDockWidgetArea
            | Qt.LeftDockWidgetArea
            | Qt.RightDockWidgetArea
        )
        area = self._inspector_area or Qt.RightDockWidgetArea
        self.addDockWidget(area, self.inspector)
        self.connect_zoom(self.debug_inspector)
        # Setup the inspector headers and restore column widths
        self.debug_model.setHorizontalHeaderLabels([_("Name"), _("Value")])
        if self.debug_widths:
            for col, width in enumerate(self.debug_widths):
                self.debug_inspector.setColumnWidth(col, width)

    def update_debug_inspector(self, locals_dict):
        """
        Given the contents of a dict representation of the locals in the
        current stack frame, update the debug inspector with the new values.
        """
        excluded_names = ["__builtins__", "__debug_code__", "__debug_script__"]
        names = sorted([x for x in locals_dict if x not in excluded_names])

        # Remove rows so we keep the same column layouts if manually set
        while self.debug_model.rowCount() > 0:
            self.debug_model.removeRow(0)
        for name in names:
            item_to_expand = None
            try:
                # DANGER!
                val = eval(locals_dict[name])
            except Exception:
                val = None
            if isinstance(val, list):
                # Show a list consisting of rows of position/value
                list_item = DebugInspectorItem(name)
                item_to_expand = list_item
                for i, i_val in enumerate(val):
                    list_item.appendRow(
                        [
                            DebugInspectorItem(str(i)),
                            DebugInspectorItem(repr(i_val)),
                        ]
                    )
                self.debug_model.appendRow(
                    [
                        list_item,
                        DebugInspectorItem(
                            _("(A list of {} items.)").format(len(val))
                        ),
                    ]
                )
            elif isinstance(val, dict):
                # Show a dict consisting of rows of key/value pairs.
                dict_item = DebugInspectorItem(name)
                item_to_expand = dict_item
                for k, k_val in val.items():
                    dict_item.appendRow(
                        [
                            DebugInspectorItem(repr(k)),
                            DebugInspectorItem(repr(k_val)),
                        ]
                    )
                self.debug_model.appendRow(
                    [
                        dict_item,
                        DebugInspectorItem(
                            _("(A dict of {} items.)").format(len(val))
                        ),
                    ]
                )
            else:
                self.debug_model.appendRow(
                    [
                        DebugInspectorItem(name),
                        DebugInspectorItem(locals_dict[name]),
                    ]
                )
            # Expand dicts/list with names matching old expanded entries
            if (
                hasattr(self, "debug_inspector")
                and name in self.debug_inspector.expanded_dicts
                and item_to_expand is not None
            ):
                self.debug_inspector.expand(
                    self.debug_model.indexFromItem(item_to_expand)
                )

    def remove_filesystem(self):
        """
        Removes the file system pane from the application.
        """
        if hasattr(self, "fs") and self.fs:
            self.fs_pane = None
            self.fs.setParent(None)
            self.fs.deleteLater()
            self.fs = None

    def remove_repl(self):
        """
        Removes the REPL pane from the application.
        """
        if self.repl:
            self._repl_area = self.dockWidgetArea(self.repl)
            self.repl_pane = None
            self.repl.setParent(None)
            self.repl.deleteLater()
            self.repl = None

    def remove_plotter(self):
        """
        Removes the plotter pane from the application.
        """
        if self.plotter:
            self._plotter_area = self.dockWidgetArea(self.plotter)
            self.plotter_pane = None
            self.plotter.setParent(None)
            self.plotter.deleteLater()
            self.plotter = None

    def remove_python_runner(self):
        """
        Removes the runner pane from the application.
        """
        if hasattr(self, "runner") and self.runner:
            if self.process_runner.debugger:
                self._debugger_area = self.dockWidgetArea(self.runner)
            else:
                self._runner_area = self.dockWidgetArea(self.runner)
            self.process_runner = None
            self.runner.setParent(None)
            self.runner.deleteLater()
            self.runner = None

    def remove_debug_inspector(self):
        """
        Removes the debug inspector pane from the application.
        """
        if hasattr(self, "inspector") and self.inspector:
<<<<<<< HEAD
            width = self.debug_inspector.columnWidth
            self.debug_widths = width(0), width(1)
=======
            self._inspector_area = self.dockWidgetArea(self.inspector)
>>>>>>> 90860904
            self.debug_inspector = None
            self.debug_model = None
            self.inspector.setParent(None)
            self.inspector.deleteLater()
            self.inspector = None

    def set_theme(self, theme):
        """
        Sets the theme for the REPL and editor tabs.
        """
        self.theme = theme
        self.load_theme.emit(theme)
        if theme == "contrast":
            new_theme = ContrastTheme
            new_icon = "theme_day"
        elif theme == "night":
            new_theme = NightTheme
            new_icon = "theme_contrast"
        else:
            new_theme = DayTheme
            new_icon = "theme"
        for widget in self.widgets:
            widget.set_theme(new_theme)
        self.button_bar.slots["theme"].setIcon(load_icon(new_icon))
        if hasattr(self, "repl") and self.repl:
            self.repl_pane.set_theme(theme)
        if hasattr(self, "plotter") and self.plotter:
            self.plotter_pane.set_theme(theme)

    def set_checker_icon(self, icon):
        """
        Set the status icon to use on the check button
        """
        self.button_bar.slots["check"].setIcon(load_icon(icon))
        timer = QTimer()

        @timer.timeout.connect
        def reset():
            self.button_bar.slots["check"].setIcon(load_icon("check.png"))
            timer.stop()

        timer.start(500)

    def show_admin(self, log, settings, packages, mode, device_list):
        """
        Display the administrative dialog with referenced content of the log
        and settings. Return a dictionary of the settings that may have been
        changed by the admin dialog.
        """
        admin_box = AdminDialog(self)
        admin_box.setup(log, settings, packages, mode, device_list)
        result = admin_box.exec()
        if result:
            return admin_box.settings()
        else:
            return {}

    def sync_packages(self, to_remove, to_add):
        """
        Display a modal dialog that indicates the status of the add/remove
        package management operation.
        """
        package_box = PackageDialog(self)
        package_box.setup(to_remove, to_add)
        package_box.exec()

    def show_message(self, message, information=None, icon=None):
        """
        Displays a modal message to the user.

        If information is passed in this will be set as the additional
        informative text in the modal dialog.

        Since this mechanism will be used mainly for warning users that
        something is awry the default icon is set to "Warning". It's possible
        to override the icon to one of the following settings: NoIcon,
        Question, Information, Warning or Critical.
        """
        message_box = QMessageBox(self)
        message_box.setText(message)
        message_box.setWindowTitle("Mu")
        if information:
            message_box.setInformativeText(information)
        if icon and hasattr(message_box, icon):
            message_box.setIcon(getattr(message_box, icon))
        else:
            message_box.setIcon(message_box.Warning)
        logger.debug(message)
        logger.debug(information)
        message_box.exec()

    def show_confirmation(self, message, information=None, icon=None):
        """
        Displays a modal message to the user to which they need to confirm or
        cancel.

        If information is passed in this will be set as the additional
        informative text in the modal dialog.

        Since this mechanism will be used mainly for warning users that
        something is awry the default icon is set to "Warning". It's possible
        to override the icon to one of the following settings: NoIcon,
        Question, Information, Warning or Critical.
        """
        message_box = QMessageBox(self)
        message_box.setText(message)
        message_box.setWindowTitle(_("Mu"))
        if information:
            message_box.setInformativeText(information)
        if icon and hasattr(message_box, icon):
            message_box.setIcon(getattr(message_box, icon))
        else:
            message_box.setIcon(message_box.Warning)
        message_box.setStandardButtons(message_box.Cancel | message_box.Ok)
        message_box.setDefaultButton(message_box.Cancel)
        logger.debug(message)
        logger.debug(information)
        return message_box.exec()

    def update_title(self, filename=None):
        """
        Updates the title bar of the application. If a filename (representing
        the name of the file currently the focus of the editor) is supplied,
        append it to the end of the title.
        """
        title = self.title
        if filename:
            title += " - " + filename
        self.setWindowTitle(title)

    def screen_size(self):
        """
        Returns an (width, height) tuple with the screen geometry.
        """
        screen = QDesktopWidget().screenGeometry()
        return screen.width(), screen.height()

    def size_window(self, x=None, y=None, w=None, h=None):
        """
        Makes the editor 80% of the width*height of the screen and centres it
        when none of x, y, w and h is passed in; otherwise uses the passed in
        values to position and size the editor window.
        """
        screen_width, screen_height = self.screen_size()
        w = int(screen_width * 0.8) if w is None else w
        h = int(screen_height * 0.8) if h is None else h
        self.resize(w, h)
        size = self.geometry()
        x = (screen_width - size.width()) / 2 if x is None else x
        y = (screen_height - size.height()) / 2 if y is None else y
        self.move(x, y)

    def reset_annotations(self):
        """
        Resets the state of annotations on the current tab.
        """
        self.current_tab.reset_annotations()

    def annotate_code(self, feedback, annotation_type):
        """
        Given a list of annotations about the code in the current tab, add
        the annotations to the editor window so the user can make appropriate
        changes.
        """
        self.current_tab.annotate_code(feedback, annotation_type)

    def show_annotations(self):
        """
        Show the annotations added to the current tab.
        """
        self.current_tab.show_annotations()

    def setup(self, breakpoint_toggle, theme):
        """
        Sets up the window.

        Defines the various attributes of the window and defines how the user
        interface is laid out.
        """
        self.theme = theme
        self.breakpoint_toggle = breakpoint_toggle
        # Give the window a default icon, title and minimum size.
        self.setWindowIcon(load_icon(self.icon))
        self.update_title()
        self.read_only_tabs = False
        screen_width, screen_height = self.screen_size()
        self.setMinimumSize(screen_width // 2, screen_height // 2)
        self.setTabPosition(Qt.AllDockWidgetAreas, QTabWidget.North)
        self.widget = QWidget()
        widget_layout = QVBoxLayout()
        self.widget.setLayout(widget_layout)
        self.button_bar = ButtonBar(self.widget)
        self.tabs = FileTabs()
        self.setCentralWidget(self.tabs)
        self.status_bar = StatusBar(parent=self)
        self.setStatusBar(self.status_bar)
        self.addToolBar(self.button_bar)
        self.show()

    def resizeEvent(self, resizeEvent):
        """
        Respond to window getting too small for the button bar to fit well.
        """
        size = resizeEvent.size()
        self.button_bar.set_responsive_mode(size.width(), size.height())

    def select_mode(self, modes, current_mode):
        """
        Display the mode selector dialog and return the result.
        """
        mode_select = ModeSelector(self)
        mode_select.setup(modes, current_mode)
        mode_select.exec()
        try:
            return mode_select.get_mode()
        except Exception:
            return None

    def change_mode(self, mode):
        """
        Given a an object representing a mode, recreates the button bar with
        the expected functionality.
        """
        self.button_bar.change_mode(mode)
        # Update the autocomplete / tooltip APIs for each tab to the new mode.
        api = mode.api()
        for widget in self.widgets:
            widget.set_api(api)

    def set_usb_checker(self, duration, callback):
        """
        Sets up a timer that polls for USB changes via the "callback" every
        "duration" seconds.
        """
        self.usb_checker = QTimer()
        self.usb_checker.timeout.connect(callback)
        self.usb_checker.start(duration * 1000)

    def set_timer(self, duration, callback):
        """
        Set a repeating timer to call "callback" every "duration" seconds.
        """
        self.timer = QTimer()
        self.timer.timeout.connect(callback)
        self.timer.start(duration * 1000)  # Measured in milliseconds.

    def stop_timer(self):
        """
        Stop the repeating timer.
        """
        if self.timer:
            self.timer.stop()
            self.timer = None

    def connect_tab_rename(self, handler, shortcut):
        """
        Connect the double-click event on a tab and the keyboard shortcut to
        the referenced handler (causing the Save As dialog).
        """
        self.tabs.shortcut = QShortcut(QKeySequence(shortcut), self)
        self.tabs.shortcut.activated.connect(handler)
        self.tabs.tabBarDoubleClicked.connect(handler)

    def open_directory_from_os(self, path):
        """
        Given the path to a directory, open the OS's built in filesystem
        explorer for that path. Works with Windows, OSX and Linux.
        """
        if sys.platform == "win32":
            # Windows
            os.startfile(path)
        elif sys.platform == "darwin":
            # OSX
            os.system('open "{}"'.format(path))
        else:
            # Assume freedesktop.org on unix-y.
            os.system('xdg-open "{}"'.format(path))

    def connect_find_replace(self, handler, shortcut):
        """
        Create a keyboard shortcut and associate it with a handler for doing
        a find and replace.
        """
        self.find_replace_shortcut = QShortcut(QKeySequence(shortcut), self)
        self.find_replace_shortcut.activated.connect(handler)

    def connect_find_again(self, handlers, shortcut):
        """
        Create keyboard shortcuts and associate them with handlers for doing
        a find again in forward or backward direction. Any given shortcut
        will be used for forward find again, while Shift+shortcut will find
        again backwards.
        """
        forward, backward = handlers
        self.find_again_shortcut = QShortcut(QKeySequence(shortcut), self)
        self.find_again_shortcut.activated.connect(forward)
        backward_shortcut = QKeySequence("Shift+" + shortcut)
        self.find_again_backward_shortcut = QShortcut(backward_shortcut, self)
        self.find_again_backward_shortcut.activated.connect(backward)

    def show_find_replace(self, find, replace, global_replace):
        """
        Display the find/replace dialog. If the dialog's OK button was clicked
        return a tuple containing the find term, replace term and global
        replace flag.
        """
        finder = FindReplaceDialog(self)
        finder.setup(find, replace, global_replace)
        if finder.exec():
            return (finder.find(), finder.replace(), finder.replace_flag())

    def replace_text(self, target_text, replace, global_replace):
        """
        Given target_text, replace the first instance after the cursor with
        "replace". If global_replace is true, replace all instances of
        "target". Returns the number of times replacement has occurred.
        """
        if not self.current_tab:
            return 0
        if global_replace:
            counter = 0
            found = self.current_tab.findFirst(
                target_text, True, True, False, False, line=0, index=0
            )
            if found:
                counter += 1
                self.current_tab.replace(replace)
                while self.current_tab.findNext():
                    self.current_tab.replace(replace)
                    counter += 1
            return counter
        else:
            found = self.current_tab.findFirst(
                target_text, True, True, False, True
            )
            if found:
                self.current_tab.replace(replace)
                return 1
            else:
                return 0

    def highlight_text(self, target_text, forward=True):
        """
        Highlight the first match from the current position of the cursor in
        the current tab for the target_text. Returns True if there's a match.
        """
        if self.current_tab:
            line = -1
            index = -1
            if not forward:
                # Workaround for `findFirst(forward=False)` not advancing
                # backwards: pass explicit line and index values.
                line, index, _el, _ei = self.current_tab.getSelection()
            return self.current_tab.findFirst(
                target_text,  # Text to find,
                True,  # Treat as regular expression
                True,  # Case sensitive search
                False,  # Whole word matches only
                True,  # Wrap search
                forward=forward,  # Forward search
                line=line,  # -1 starts at current position
                index=index,  # -1 starts at current position
            )
        else:
            return False

    def connect_toggle_comments(self, handler, shortcut):
        """
        Create a keyboard shortcut and associate it with a handler for toggling
        comments on highlighted lines.
        """
        self.toggle_comments_shortcut = QShortcut(QKeySequence(shortcut), self)
        self.toggle_comments_shortcut.activated.connect(handler)

    def toggle_comments(self):
        """
        Toggle comments on/off for all selected line in the currently active
        tab.
        """
        if self.current_tab:
            self.current_tab.toggle_comments()

    def show_device_selector(self):
        """
        Reveals the device selector in the status bar
        """
        self.status_bar.device_selector.setHidden(False)

    def hide_device_selector(self):
        """
        Hides the device selector in the status bar
        """
        self.status_bar.device_selector.setHidden(True)


class StatusBar(QStatusBar):
    """
    Defines the look and behaviour of the status bar along the bottom of the
    UI.
    """

    def __init__(self, parent=None, mode="python"):
        super().__init__(parent)
        self.mode = mode
        self.msg_duration = 5

        # Mode selector.
        self.mode_label = QLabel()
        self.mode_label.setToolTip(_("Mu's current mode of behaviour."))
        self.addPermanentWidget(self.mode_label)
        self.set_mode(mode)

        # Device selector.
        self.device_selector = DeviceSelector()
        self.device_selector.setHidden(True)
        self.addPermanentWidget(self.device_selector)

        # Logs viewer
        self.logs_label = QLabel()
        self.logs_label.setObjectName("AdministrationLabel")
        self.logs_label.setPixmap(load_pixmap("logs").scaledToHeight(24))
        self.logs_label.setToolTip(_("Mu Administration"))
        self.addPermanentWidget(self.logs_label)

    def connect_logs(self, handler, shortcut):
        """
        Connect the mouse press event and keyboard shortcut for the log widget
        to the referenced handler function.
        """
        self.logs_label.shortcut = QShortcut(
            QKeySequence(shortcut), self.parent()
        )
        self.logs_label.shortcut.activated.connect(handler)
        self.logs_label.mousePressEvent = handler

    def connect_mode(self, handler, shortcut):
        """
        Connect the mouse press event and keyboard shortcut for the mode widget
        to the referenced handler function.
        """
        self.mode_label.shortcut = QShortcut(
            QKeySequence(shortcut), self.parent()
        )
        self.mode_label.shortcut.activated.connect(handler)
        self.mode_label.mousePressEvent = handler

    def set_message(self, message, pause=5000):
        """
        Displays a message in the status bar for a certain period of time.
        """
        self.showMessage(message, pause)

    def set_mode(self, mode):
        """
        Updates the mode label to the new mode.
        """
        self.mode_label.setText(mode)

    def device_connected(self, device):
        """
        Show a tooltip whenever a new device connects
        """
        if device.board_name:
            msg = _("Detected new {} device: {}.").format(
                device.long_mode_name, device.board_name
            )
        else:
            msg = _("Detected new {} device.").format(device.long_mode_name)

        self.set_message(msg, self.msg_duration * 1000)<|MERGE_RESOLUTION|>--- conflicted
+++ resolved
@@ -849,12 +849,9 @@
         Removes the debug inspector pane from the application.
         """
         if hasattr(self, "inspector") and self.inspector:
-<<<<<<< HEAD
             width = self.debug_inspector.columnWidth
             self.debug_widths = width(0), width(1)
-=======
             self._inspector_area = self.dockWidgetArea(self.inspector)
->>>>>>> 90860904
             self.debug_inspector = None
             self.debug_model = None
             self.inspector.setParent(None)
