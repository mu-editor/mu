--- conflicted
+++ resolved
@@ -11,19 +11,8 @@
     timeout-minutes: 30
     strategy:
       matrix:
-<<<<<<< HEAD
-        os: [ubuntu-20.04, ubuntu-22.04, macos-10.15, macos-12, windows-2016, windows-2022]
-        python-version: ['3.7', '3.8', '3.9', '3.10', '3.11-dev']
-=======
         os: [ubuntu-20.04, ubuntu-latest, macos-11, macos-latest, windows-2019, windows-latest]
-        python-version: ['3.5', '3.6', '3.7', '3.8']
-        exclude:
-          # Python 3.5 and 3.6 not available in the latest Ubuntu runners
-          - os: ubuntu-latest
-            python-version: '3.5'
-          - os: ubuntu-latest
-            python-version: '3.6'
->>>>>>> 08b44fd6
+        python-version: ['3.8', '3.9', '3.10', '3.11']
       fail-fast: false
     runs-on: ${{ matrix.os }}
     name: Test Py ${{ matrix.python-version }} - ${{ matrix.os }}
