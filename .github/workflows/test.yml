name: Run tests

on:
  push:
    branches: '*'
  pull_request:
    branches: '*'

jobs:
  test:
    timeout-minutes: 30
    strategy:
      matrix:
<<<<<<< HEAD
        os: [ubuntu-18.04, ubuntu-latest, macos-11, macos-latest, windows-2019, windows-latest]
=======
        os: [ubuntu-20.04, ubuntu-latest, macos-11, macos-latest, windows-2019, windows-latest]
>>>>>>> e35b8782
        python-version: ['3.5', '3.6', '3.7', '3.8']
        exclude:
          # Python 3.5 and 3.6 not available in the latest Ubuntu runners
          - os: ubuntu-latest
            python-version: '3.5'
          - os: ubuntu-latest
            python-version: '3.6'
          # Python 3.5 and 3.6 not available on macos-11 runners
          - os: macos-11
            python-version: '3.5'
          - os: macos-11
            python-version: '3.6'
      fail-fast: false
    runs-on: ${{ matrix.os }}
    name: Test Py ${{ matrix.python-version }} - ${{ matrix.os }}
    steps:
      - uses: actions/checkout@v3
      - name: Set up Python
        uses: actions/setup-python@v4
        with:
          python-version: ${{ matrix.python-version }}
      - name: Display Python info
        run: |
          python -c "import sys; print(sys.version)"
          python -c "import platform, struct; print(platform.machine(), struct.calcsize('P') * 8)"
          python -c "import sys; print(sys.executable)"
          python -m pip --version
          pip --version
          pip config list
          pip freeze
      - name: Prepare Ubuntu
        if: runner.os == 'Linux'
        run: |
          sudo apt-get update
          sudo apt-get install -y libxkbcommon-x11-0 xvfb
      - name: Install Mu dependencies
        run: |
          pip install .[dev]
          pip list
        timeout-minutes: 10
      - name: Run tests
        if: runner.os == 'Linux'
        run: xvfb-run make check
        timeout-minutes: 5
      - name: Run tests
        if: runner.os != 'Linux'
        run: python make.py check
        timeout-minutes: 5

  test-arm:
    runs-on: ubuntu-latest
    name: Test Py 3.7 - arm-debian-buster
    steps:
      - uses: actions/checkout@v3
      - name: Set up QEMU
        id: qemu
        uses: docker/setup-qemu-action@v2
        with:
          image: tonistiigi/binfmt:latest
          platforms: 'linux/arm64,linux/arm/v7,linux/arm/v6'
      - name: Check Debian image info
        uses: docker://multiarch/debian-debootstrap:armhf-buster
        with:
          args: /bin/bash -c "uname -a && cat /etc/os-release"
      - name: Install dependencies and run tests
        uses: docker://multiarch/debian-debootstrap:armhf-buster
        with:
          args: >
            bash -c "
              apt-get update &&
              apt-get install -y python3 python3-pip python3-virtualenv &&
              apt-get install -y python3-pyqt5 python3-pyqt5.qsci python3-pyqt5.qtserialport python3-pyqt5.qtsvg python3-pyqt5.qtchart &&
              apt-get install -y libxmlsec1-dev libxml2 libxml2-dev libxkbcommon-x11-0 libatlas-base-dev &&
              apt-get install -y git xvfb &&
              python3 -m virtualenv venv --python=python3 --system-site-packages &&
              source venv/bin/activate &&
              python -c \"import platform, struct, sys; print(platform.machine(), struct.calcsize('P') * 8, sys.version)\" &&
              python -m pip --version &&
              python -m pip config set global.extra-index-url https://www.piwheels.org/simple &&
              python -m pip config list &&
              python -m pip list &&
              python -m pip install .[dev] &&
              python -m pip list &&
              QT_QPA_PLATFORM=\"offscreen\" &&
              xvfb-run python make.py check &&
              echo 'Finished successfully! :)'
            "

  test-pios:
    name: Test PiOS ${{ matrix.docker-tag }}
    runs-on: ubuntu-latest
    strategy:
      matrix:
        docker-tag: ['stretch-2018-03-13', 'buster-2021-05-28', 'buster-legacy-2022-04-07']
      fail-fast: false
    services:
      rpios:
        # Custom made images for Mu: https://github.com/carlosperate/docker-qemu-rpi-os
        image: ghcr.io/carlosperate/qemu-rpi-os-lite:${{ matrix.docker-tag }}-mu
        ports: ["5022:5022"]
    steps:
      # This delay is a bit hacky, but can't find a way to signal when OS is ready
      - name: Wait 2m30s for the docker image to start up QEMU and Raspberry Pi OS
        run: sleep 150
      - name: Clone project & setup it as the bash entry directory
        uses: appleboy/ssh-action@master
        with:
          host: rpios
          username: pi
          password: raspberry
          port:  ${{ job.services.rpios.ports[5022] }}
          script: |
            mkdir ~/mu && cd ~/mu
            git init
            git remote add origin ${{ github.server_url }}/${{ github.repository }}.git
            git fetch --progress --depth=1 origin ${{ github.sha }}
            git checkout --progress FETCH_HEAD
            echo "cd ~/mu" > ~/.bashrc_new && cat ~/.bashrc >> ~/.bashrc_new
            rm ~/.bashrc && mv ~/.bashrc_new ~/.bashrc
      - name: Install Mu extra apt dependencies
        uses: appleboy/ssh-action@master
        with:
          host: rpios
          username: pi
          password: raspberry
          port:  ${{ job.services.rpios.ports[5022] }}
          script: |
            sudo apt-get update
            sudo apt-get install -y python3-virtualenv
      - name: Create venv and install Python dependencies
        uses: appleboy/ssh-action@master
        with:
          host: rpios
          username: pi
          password: raspberry
          port:  ${{ job.services.rpios.ports[5022] }}
          command_timeout: 20m
          script: |
            python3 -m virtualenv ~/mu/.venv -v --python=python3 --system-site-packages
            echo "source ~/mu/.venv/bin/activate" > ~/.bashrc_new && cat ~/.bashrc >> ~/.bashrc_new
            rm ~/.bashrc && mv ~/.bashrc_new ~/.bashrc
            source .venv/bin/activate
            python -m pip list
            python -m pip install ."[dev]"
      - name: Environment info
        uses: appleboy/ssh-action@master
        with:
          host: rpios
          username: pi
          password: raspberry
          port:  ${{ job.services.rpios.ports[5022] }}
          script: |
            uname -a
            cat /etc/os-release
            python3 -c "import platform as p, sys; print(sys.executable, p.architecture(), p.machine(), sys.version, sep='\n')"
            python3 -m pip --version
            python3 -m pip list
      - name: Run tests
        uses: appleboy/ssh-action@master
        with:
          host: rpios
          username: pi
          password: raspberry
          port:  ${{ job.services.rpios.ports[5022] }}
          command_timeout: 30m
          script: xvfb-run python make.py check<|MERGE_RESOLUTION|>--- conflicted
+++ resolved
@@ -11,11 +11,7 @@
     timeout-minutes: 30
     strategy:
       matrix:
-<<<<<<< HEAD
-        os: [ubuntu-18.04, ubuntu-latest, macos-11, macos-latest, windows-2019, windows-latest]
-=======
         os: [ubuntu-20.04, ubuntu-latest, macos-11, macos-latest, windows-2019, windows-latest]
->>>>>>> e35b8782
         python-version: ['3.5', '3.6', '3.7', '3.8']
         exclude:
           # Python 3.5 and 3.6 not available in the latest Ubuntu runners
