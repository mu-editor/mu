--- conflicted
+++ resolved
@@ -802,13 +802,8 @@
         "shutil.copytree"
     ) as mock_shutil_copytree:
         e.setup(mock_modes)
-<<<<<<< HEAD
         assert mkd.call_count == 6
-        assert mkd.call_args_list[0][0][0] == 'foo'
-=======
-        assert mkd.call_count == 5
         assert mkd.call_args_list[0][0][0] == "foo"
->>>>>>> 98ba9061
         asset_len = len(mu.logic.DEFAULT_IMAGES) + len(mu.logic.DEFAULT_SOUNDS)
         assert mock_shutil_copy.call_count == asset_len
         assert mock_shutil_copytree.call_count == 2
