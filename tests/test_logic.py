# -*- coding: utf-8 -*-
"""
Tests for the Editor and REPL logic.
"""
import sys
import os
import codecs
import contextlib
import json
import locale
import re
import shutil
import subprocess
import tempfile
from unittest import mock
import uuid

import pytest
import mu.logic
from PyQt5.QtWidgets import QMessageBox
from PyQt5.QtCore import pyqtSignal, QObject, Qt

from mu import __version__

SESSION = json.dumps(
    {
        "theme": "night",
        "mode": "python",
        "paths": ["path/foo.py", "path/bar.py"],
        "envars": [["name", "value"]],
    }
)
ENCODING_COOKIE = "# -*- coding: {} -*-{}".format(
    mu.logic.ENCODING, mu.logic.NEWLINE
)


#
# Testing support functions
# These functions generate testing scenarios or mocks making
# the test more readable and easier to spot the element being
# tested from among the boilerplate setup code
#


def _generate_python_files(contents, dirpath):
    """Generate a series of .py files, one for each element in an iterable

    contents should be an iterable (typically a list) containing one
    string for each of a the number of files to be created. The files
    will be created in the dirpath directory passed in which will neither
    be created nor destroyed by this function.
    """
    for i, c in enumerate(contents):
        name = uuid.uuid1().hex
        filepath = os.path.join(dirpath, "%03d-%s.py" % (1 + i, name))
        #
        # Write using newline="" so line-ending tests can work!
        # If a binary write is needed (eg for an encoding test) pass
        # a list of empty strings as contents and then write the bytes
        # as part of the test.
        #
        with open(filepath, "w", encoding=mu.logic.ENCODING, newline="") as f:
            f.write(c)
        yield filepath


@contextlib.contextmanager
def generate_python_files(contents, dirpath=None):
<<<<<<< HEAD
    """Create a temp directory and populate it with .py files then remove it"""
=======
    """
    Create a temp directory and populate it with .py files, then remove it.
    """
>>>>>>> 4a6fb096
    dirpath = dirpath or tempfile.mkdtemp(prefix="mu-")
    yield list(_generate_python_files(contents, dirpath))
    shutil.rmtree(dirpath)


@contextlib.contextmanager
def generate_python_file(text="", dirpath=None):
<<<<<<< HEAD
    """Create a temp directory and populate it with one .py file,
    then remove it"""
=======
    """
    Create a temp directory and populate it with on .py file, then remove it.
    """
>>>>>>> 4a6fb096
    dirpath = dirpath or tempfile.mkdtemp(prefix="mu-")
    for filepath in _generate_python_files([text], dirpath):
        yield filepath
        break
    shutil.rmtree(dirpath)


@contextlib.contextmanager
def generate_session(
    theme="day",
    mode="python",
    file_contents=None,
    filepath=None,
    envars=[["name", "value"]],
    minify=False,
    microbit_runtime=None,
    zoom_level=2,
    window=None,
    **kwargs
):
    """Generate a temporary session file for one test

    By default, the session file will be created inside a temporary directory
    which will be removed afterwards. If filepath is specified the session
    file will be created with that fully-specified path and filename.

    If an iterable of file contents is specified (referring to text files to
    be reloaded from a previous session) then files will be created in the
    a directory with the contents provided.

    If None is passed to any of the parameters that item will not be included
    in the session data. Once all parameters have been considered if no session
    data is present, the file will *not* be created.

    Any additional kwargs are created as items in the data (eg to generate
    invalid file contents)

    The mu.logic.get_session_path function is mocked to return the
    temporary filepath from this session.

    The session is yielded to the contextmanager so the typical usage is:

    with generate_session(mode="night") as session:
        # do some test
        assert <whatever>.mode == session['mode']
    """
    dirpath = tempfile.mkdtemp(prefix="mu-")
    session_data = {}
    if theme:
        session_data["theme"] = theme
    if mode:
        session_data["mode"] = mode
    if file_contents:
        paths = _generate_python_files(file_contents, dirpath)
        session_data["paths"] = list(paths)
    if envars:
        session_data["envars"] = envars
    if minify is not None:
        session_data["minify"] = minify
    if microbit_runtime:
        session_data["microbit_runtime"] = microbit_runtime
    if zoom_level:
        session_data["zoom_level"] = zoom_level
    if window:
        session_data["window"] = window
    session_data.update(**kwargs)

    if filepath is None:
        filepath = os.path.join(dirpath, "session.json")
    if session_data:
        with open(filepath, "w") as f:
            f.write(json.dumps(session_data))
    session = dict(session_data)
    session["session_filepath"] = filepath
    with mock.patch("mu.logic.get_session_path", return_value=filepath):
        yield session
    shutil.rmtree(dirpath)


def mocked_view(text, path, newline):
    """Create a mocked view with path, newline and text"""
    view = mock.MagicMock()
    view.current_tab = mock.MagicMock()
    view.current_tab.path = path
    view.current_tab.newline = newline
    view.current_tab.text = mock.MagicMock(return_value=text)
    view.add_tab = mock.MagicMock()
    view.get_save_path = mock.MagicMock(return_value=path)
    view.get_load_path = mock.MagicMock()
    view.add_tab = mock.MagicMock()
    return view


def mocked_editor(mode="python", text=None, path=None, newline=None):
    """Return a mocked editor with a mocked view

    This is intended to assist the several tests where a mocked editor
    is needed but where the length of setup code to get there tends to
    obscure the intent of the test
    """
    view = mocked_view(text, path, newline)
    ed = mu.logic.Editor(view)
    ed.select_mode = mock.MagicMock()
    mock_mode = mock.MagicMock()
    mock_mode.save_timeout = 5
    mock_mode.workspace_dir.return_value = "/fake/path"
    mock_mode.api.return_value = ["API Specification"]
    ed.modes = {mode: mock_mode}
    return ed


def test_CONSTANTS():
    """
    Ensure the expected constants exist.
    """
    assert mu.logic.HOME_DIRECTORY
    assert mu.logic.DATA_DIR
    assert mu.logic.WORKSPACE_NAME


@pytest.fixture
def microbit_com1():
    microbit = mu.logic.Device(
        0x0D28,
        0x0204,
        "COM1",
        123456,
        "ARM",
        "BBC micro:bit",
        "microbit",
        None,
    )
    return microbit


@pytest.fixture
def microbit_com2():
    microbit = mu.logic.Device(
        0x0D28,
        0x0204,
        "COM2",
        123456,
        "ARM",
        "BBC micro:bit",
        "microbit",
        None,
    )
    return microbit


@pytest.fixture
def adafruit_feather():
    adafruit_feather = mu.logic.Device(
        0x239A,
        0x800B,
        "COM1",
        123456,
        "ARM",
        "CircuitPython",
        "circuitpython",
        "Adafruit Feather",
    )
    return adafruit_feather


def test_installed_packages_dist_info():
    """
    Ensure module meta-data is processed properly to give a return value of a
    list containing all the installed modules currently in the MODULE_DIR.
    """
    mock_listdir = mock.MagicMock(
        return_value=["foo-1.0.0.dist-info", "bar-2.0.0.dist-info", "baz"]
    )
    mock_open = mock.MagicMock()
    mock_file = mock.MagicMock()
    mock_open().__enter__ = mock.MagicMock(return_value=mock_file)
    foo_metadata = [
        b"Metadata-Version: 2.1",
        b"Name: foo",
        b"test: \xe6\x88\x91",
    ]
    bar_metadata = [
        b"Metadata-Version: 2.1",
        b"Name: bar",
        b"test: \xe6\x88\x91",
    ]
    mock_file.readlines = mock.MagicMock(
        side_effect=[foo_metadata, bar_metadata]
    )
    with mock.patch("builtins.open", mock_open), mock.patch(
        "mu.logic.os.listdir", mock_listdir
    ):
        mock_open.reset_mock()
        result = mu.logic.installed_packages()
        assert mock_open.call_args_list[0][0][0].endswith("METADATA")
        assert mock_open.call_args_list[1][0][0].endswith("METADATA")
        assert result == ["bar", "foo"]  # ordered result.


def test_installed_packages_egg_info():
    """
    Ensure module meta-data is processed properly to give a return value of a
    list containing all the installed modules currently in the MODULE_DIR.
    """
    mock_listdir = mock.MagicMock(
        return_value=["foo-1.0.0.egg-info", "bar-2.0.0.egg-info", "baz"]
    )
    mock_open = mock.MagicMock()
    mock_file = mock.MagicMock()
    mock_open().__enter__ = mock.MagicMock(return_value=mock_file)
    foo_metadata = [
        b"Metadata-Version: 2.1",
        b"Name: foo",
        b"test: \xe6\x88\x91",
    ]
    bar_metadata = [
        b"Metadata-Version: 2.1",
        b"Name: bar",
        b"test: \xe6\x88\x91",
    ]
    mock_file.readlines = mock.MagicMock(
        side_effect=[foo_metadata, bar_metadata]
    )
    with mock.patch("builtins.open", mock_open), mock.patch(
        "mu.logic.os.listdir", mock_listdir
    ):
        mock_open.reset_mock()
        result = mu.logic.installed_packages()
        assert mock_open.call_args_list[0][0][0].endswith("PKG-INFO")
        assert mock_open.call_args_list[1][0][0].endswith("PKG-INFO")
        assert result == ["bar", "foo"]  # ordered result.


def test_installed_packages_errors():
    """
    If there's an error opening the expected metadata file, then just ignore
    and log.
    """
    mock_listdir = mock.MagicMock(
        return_value=["foo-1.0.0.egg-info", "bar-2.0.0.egg-info", "baz"]
    )
    mock_open = mock.MagicMock(side_effect=Exception("Boom"))
    with mock.patch("builtins.open", mock_open), mock.patch(
        "mu.logic.os.listdir", mock_listdir
    ), mock.patch("mu.logic.logger.error") as mock_log:
        mock_open.reset_mock()
        result = mu.logic.installed_packages()
        assert result == []
        assert mock_log.call_count == 4


def test_write_and_flush():
    """
    Ensure the write and flush function tries to write to the filesystem and
    flush so the write happens immediately.
    """
    mock_fd = mock.MagicMock()
    mock_content = mock.MagicMock()
    with mock.patch("mu.logic.os.fsync") as fsync:
        mu.logic.write_and_flush(mock_fd, mock_content)
        fsync.assert_called_once_with(mock_fd)
    mock_fd.write.assert_called_once_with(mock_content)
    mock_fd.flush.assert_called_once_with()


def test_save_and_encode():
    """
    When saving, ensure that encoding cookies are honoured, otherwise fall back
    to the default encoding (UTF-8 -- as per Python standard practice).
    """
    encoding_cookie = "# -*- coding: latin-1 -*-"
    text = encoding_cookie + '\n\nprint("Hello")'
    mock_open = mock.MagicMock()
    mock_wandf = mock.MagicMock()
    # Valid cookie
    with mock.patch("mu.logic.open", mock_open), mock.patch(
        "mu.logic.write_and_flush", mock_wandf
    ):
        mu.logic.save_and_encode(text, "foo.py")
    mock_open.assert_called_once_with(
        "foo.py", "w", encoding="latin-1", newline=""
    )
    assert mock_wandf.call_count == 1
    mock_open.reset_mock()
    mock_wandf.reset_mock()
    # Invalid cookie
    encoding_cookie = "# -*- coding: utf-42 -*-"
    text = encoding_cookie + '\n\nprint("Hello")'
    with mock.patch("mu.logic.open", mock_open), mock.patch(
        "mu.logic.write_and_flush", mock_wandf
    ):
        mu.logic.save_and_encode(text, "foo.py")
    mock_open.assert_called_once_with(
        "foo.py", "w", encoding=mu.logic.ENCODING, newline=""
    )
    assert mock_wandf.call_count == 1
    mock_open.reset_mock()
    mock_wandf.reset_mock()
    # No cookie
    text = 'print("Hello")'
    with mock.patch("mu.logic.open", mock_open), mock.patch(
        "mu.logic.write_and_flush", mock_wandf
    ):
        mu.logic.save_and_encode(text, "foo.py")
    mock_open.assert_called_once_with(
        "foo.py", "w", encoding=mu.logic.ENCODING, newline=""
    )
    assert mock_wandf.call_count == 1


def test_sniff_encoding_from_BOM():
    """
    Ensure an expected BOM detected at the start of the referenced file is
    used to set the expected encoding.
    """
    with mock.patch(
        "mu.logic.open", mock.mock_open(read_data=codecs.BOM_UTF8 + b"# hello")
    ):
        assert mu.logic.sniff_encoding("foo.py") == "utf-8-sig"


def test_sniff_encoding_from_cookie():
    """
    If there's a cookie present, then use that to work out the expected
    encoding.
    """
    encoding_cookie = b"# -*- coding: latin-1 -*-"
    mock_locale = mock.MagicMock()
    mock_locale.getpreferredencoding.return_value = "UTF-8"
    with mock.patch(
        "mu.logic.open", mock.mock_open(read_data=encoding_cookie)
    ), mock.patch("mu.logic.locale", mock_locale):
        assert mu.logic.sniff_encoding("foo.py") == "latin-1"


def test_sniff_encoding_from_bad_cookie():
    """
    If there's a cookie present but we can't even read it, then return None.
    """
    encoding_cookie = "# -*- coding: silly-你好 -*-".encode("utf-8")
    mock_locale = mock.MagicMock()
    mock_locale.getpreferredencoding.return_value = "ascii"
    with mock.patch(
        "mu.logic.open", mock.mock_open(read_data=encoding_cookie)
    ), mock.patch("mu.logic.locale", mock_locale):
        assert mu.logic.sniff_encoding("foo.py") is None


def test_sniff_encoding_fallback_to_locale():
    """
    If there's no encoding information in the file, just return None.
    """
    mock_locale = mock.MagicMock()
    mock_locale.getpreferredencoding.return_value = "ascii"
    with mock.patch(
        "mu.logic.open", mock.mock_open(read_data=b"# hello")
    ), mock.patch("mu.logic.locale", mock_locale):
        assert mu.logic.sniff_encoding("foo.py") is None


def test_sniff_newline_convention():
    """
    Ensure sniff_newline_convention returns the expected newline convention.
    """
    text = "the\r\ncat\nsat\non\nthe\r\nmat"
    assert mu.logic.sniff_newline_convention(text) == "\n"


def test_sniff_newline_convention_local():
    """
    Ensure sniff_newline_convention returns the local newline convention if it
    cannot determine it from the text.
    """
    text = "There are no new lines here"
    assert mu.logic.sniff_newline_convention(text) == os.linesep


def test_get_admin_file_path():
    """
    Finds an admin file in the application location, when Mu is run as if
    NOT frozen by PyInstaller.
    """
    fake_app_path = os.path.dirname(__file__)
    fake_app_script = os.path.join(fake_app_path, "run.py")
    wrong_fake_path = "wrong/path/to/executable"
    fake_local_settings = os.path.join(fake_app_path, "settings.json")
    with mock.patch.object(
        sys, "executable", wrong_fake_path
    ), mock.patch.object(sys, "argv", [fake_app_script]):
        result = mu.logic.get_admin_file_path("settings.json")
        assert result == fake_local_settings


def test_get_admin_file_path_frozen():
    """
    Find an admin file in the application location when it has been frozen
    using PyInstaller.
    """
    fake_app_path = os.path.dirname(__file__)
    fake_app_script = os.path.join(fake_app_path, "mu.exe")
    wrong_fake_path = "wrong/path/to/executable"
    fake_local_settings = os.path.join(fake_app_path, "settings.json")
    with mock.patch.object(
        sys, "frozen", create=True, return_value=True
    ), mock.patch(
        "platform.system", return_value="not_Darwin"
    ), mock.patch.object(
        sys, "executable", fake_app_script
    ), mock.patch.object(
        sys, "argv", [wrong_fake_path]
    ):
        result = mu.logic.get_admin_file_path("settings.json")
        assert result == fake_local_settings


def test_get_admin_file_path_frozen_osx():
    """
    Find an admin file in the application location when it has been frozen
    using PyInstaller on macOS (as the path is different in the app bundle).
    """
    fake_app_path = os.path.join(os.path.dirname(__file__), "a", "b", "c")
    fake_app_script = os.path.join(fake_app_path, "mu.exe")
    wrong_fake_path = "wrong/path/to/executable"
    fake_local_settings = os.path.abspath(
        os.path.join(fake_app_path, "..", "..", "..", "settings.json")
    )
    with mock.patch.object(
        sys, "frozen", create=True, return_value=True
    ), mock.patch("platform.system", return_value="Darwin"), mock.patch.object(
        sys, "executable", fake_app_script
    ), mock.patch.object(
        sys, "argv", [wrong_fake_path]
    ):
        result = mu.logic.get_admin_file_path("settings.json")
        assert result == fake_local_settings


def test_get_admin_file_path_with_data_path():
    """
    Find an admin file in the data location.
    """
    mock_open = mock.mock_open()
    mock_exists = mock.MagicMock()
    mock_exists.side_effect = [False, True]
    mock_json_dump = mock.MagicMock()
    with mock.patch("os.path.exists", mock_exists), mock.patch(
        "builtins.open", mock_open
    ), mock.patch("json.dump", mock_json_dump), mock.patch(
        "mu.logic.DATA_DIR", "fake_path"
    ):
        result = mu.logic.get_admin_file_path("settings.json")
        assert result == os.path.join("fake_path", "settings.json")
    assert not mock_json_dump.called


def test_get_admin_file_path_no_files():
    """
    No admin file found, so create one.
    """
    mock_open = mock.mock_open()
    mock_json_dump = mock.MagicMock()
    with mock.patch("os.path.exists", return_value=False), mock.patch(
        "builtins.open", mock_open
    ), mock.patch("json.dump", mock_json_dump), mock.patch(
        "mu.logic.DATA_DIR", "fake_path"
    ):
        result = mu.logic.get_admin_file_path("settings.json")
        assert result == os.path.join("fake_path", "settings.json")
    assert mock_json_dump.call_count == 1


def test_get_admin_file_path_no_files_cannot_create():
    """
    No admin file found, attempting to create one causes Mu to log and
    make do.
    """
    mock_open = mock.MagicMock()
    mock_open.return_value.__enter__.side_effect = FileNotFoundError("Bang")
    mock_open.return_value.__exit__ = mock.Mock()
    mock_json_dump = mock.MagicMock()
    with mock.patch("os.path.exists", return_value=False), mock.patch(
        "builtins.open", mock_open
    ), mock.patch("json.dump", mock_json_dump), mock.patch(
        "mu.logic.DATA_DIR", "fake_path"
    ), mock.patch(
        "mu.logic.logger", return_value=None
    ) as logger:
        mu.logic.get_admin_file_path("settings.json")
        msg = (
            "Unable to create admin file: "
            "fake_path{}settings.json".format(os.path.sep)
        )
        logger.error.assert_called_once_with(msg)


def test_get_session_path():
    """
    Ensure the result of calling get_admin_file_path with session.json returns
    the expected result.
    """
    mock_func = mock.MagicMock(return_value="foo")
    with mock.patch("mu.logic.get_admin_file_path", mock_func):
        assert mu.logic.get_session_path() == "foo"
        mock_func.assert_called_once_with("session.json")


def test_get_settings_path():
    """
    Ensure the result of calling get_admin_file_path with settings.json returns
    the expected result.
    """
    mock_func = mock.MagicMock(return_value="foo")
    with mock.patch("mu.logic.get_admin_file_path", mock_func):
        assert mu.logic.get_settings_path() == "foo"
        mock_func.assert_called_once_with("settings.json")


def test_extract_envars():
    """
    Given a correct textual representation, get the expected list
    representation of user defined environment variables.
    """
    raw = "FOO=BAR\n BAZ = Q=X    \n\n\n"
    expected = mu.logic.extract_envars(raw)
    assert expected == [["FOO", "BAR"], ["BAZ", "Q=X"]]


def test_check_flake():
    """
    Ensure the check_flake method calls PyFlakes with the expected code
    reporter.
    """
    mock_r = mock.MagicMock()
    mock_r.log = [{"line_no": 2, "column": 0, "message": "b"}]
    with mock.patch(
        "mu.logic.MuFlakeCodeReporter", return_value=mock_r
    ), mock.patch("mu.logic.check", return_value=None) as mock_check:
        result = mu.logic.check_flake("foo.py", "some code")
        assert result == {2: mock_r.log}
        mock_check.assert_called_once_with("some code", "foo.py", mock_r)


def test_check_flake_needing_expansion():
    """
    Ensure the check_flake method calls PyFlakes with the expected code
    reporter.
    """
    mock_r = mock.MagicMock()
    msg = "'microbit.foo' imported but unused"
    mock_r.log = [{"line_no": 2, "column": 0, "message": msg}]
    with mock.patch(
        "mu.logic.MuFlakeCodeReporter", return_value=mock_r
    ), mock.patch("mu.logic.check", return_value=None) as mock_check:
        code = "from microbit import *"
        result = mu.logic.check_flake("foo.py", code)
        assert result == {}
        mock_check.assert_called_once_with(
            mu.logic.EXPANDED_IMPORT, "foo.py", mock_r
        )


def test_check_flake_with_builtins():
    """
    If a list of assumed builtin symbols is passed, any "undefined name"
    messages for them are ignored.
    """
    mock_r = mock.MagicMock()
    mock_r.log = [
        {"line_no": 2, "column": 0, "message": "undefined name 'foo'"}
    ]
    with mock.patch(
        "mu.logic.MuFlakeCodeReporter", return_value=mock_r
    ), mock.patch("mu.logic.check", return_value=None) as mock_check:
        result = mu.logic.check_flake("foo.py", "some code", builtins=["foo"])
        assert result == {}
        mock_check.assert_called_once_with("some code", "foo.py", mock_r)


def test_check_pycodestyle_E121():
    """
    Ensure the expected result is generated from the PEP8 style validator.
    Should ensure we honor a mu internal override of E123 error
    """
    code = "mylist = [\n 1, 2,\n 3, 4,\n ]"  # would have Generated E123
    result = mu.logic.check_pycodestyle(code)
    assert len(result) == 0


def test_check_pycodestyle_custom_override():
    """
    Ensure the expected result if generated from the PEP8 style validator.
    For this test we have overridden the E265 error check via a custom
    override "pycodestyle" file in a directory pointed to by the content of
    scripts/codecheck.ini. We should "not" get and E265 error due to the
    lack of space after the #
    """
    code = "# OK\n#this is ok if we override the E265 check\n"
    result = mu.logic.check_pycodestyle(code, "tests/scripts/pycodestyle")
    assert len(result) == 0


def test_check_pycodestyle():
    """
    Ensure the expected result if generated from the PEP8 style validator.
    """
    code = "import foo\n\n\n\n\n\ndef bar():\n    pass\n"  # Generate E303
    result = mu.logic.check_pycodestyle(code)
    assert len(result) == 1
    assert result[6][0]["line_no"] == 6
    assert result[6][0]["column"] == 0
    assert " above this line" in result[6][0]["message"]
    assert result[6][0]["code"] == "E303"


def test_check_pycodestyle_with_non_ascii():
    """
    Ensure pycodestyle can at least see a file with non-ASCII characters
    """
    code = "x='\u2005'\n"
    try:
        mu.logic.check_pycodestyle(code)
    except Exception as exc:
        assert False, "Exception was raised: %s" % exc
    #
    # Doesn't actually matter what pycodestyle returns; we just want to make
    # sure it didn't error out
    #


def test_MuFlakeCodeReporter_init():
    """
    Check state is set up as expected.
    """
    r = mu.logic.MuFlakeCodeReporter()
    assert r.log == []


def test_MuFlakeCodeReporter_unexpected_error():
    """
    Check the reporter handles unexpected errors.
    """
    r = mu.logic.MuFlakeCodeReporter()
    r.unexpectedError("foo.py", "Nobody expects the Spanish Inquisition!")
    assert len(r.log) == 1
    assert r.log[0]["line_no"] == 0
    assert r.log[0]["filename"] == "foo.py"
    assert r.log[0]["message"] == "Nobody expects the Spanish Inquisition!"


def test_MuFlakeCodeReporter_syntax_error():
    """
    Check the reporter handles syntax errors in a humane and kid friendly
    manner.
    """
    msg = (
        "Syntax error. Python cannot understand this line. Check for "
        "missing characters!"
    )
    r = mu.logic.MuFlakeCodeReporter()
    r.syntaxError(
        "foo.py", "something incomprehensible to kids", "2", 3, "source"
    )
    assert len(r.log) == 1
    assert r.log[0]["line_no"] == 1
    assert r.log[0]["message"] == msg
    assert r.log[0]["column"] == 2
    assert r.log[0]["source"] == "source"


def test_MuFlakeCodeReporter_flake_matched():
    """
    Check the reporter handles flake (regular) errors that match the expected
    message structure.
    """
    r = mu.logic.MuFlakeCodeReporter()
    err = "foo.py:4: something went wrong"
    r.flake(err)
    assert len(r.log) == 1
    assert r.log[0]["line_no"] == 3
    assert r.log[0]["column"] == 0
    assert r.log[0]["message"] == "something went wrong"


def test_MuFlakeCodeReporter_flake_un_matched():
    """
    Check the reporter handles flake errors that do not conform to the expected
    message structure.
    """
    r = mu.logic.MuFlakeCodeReporter()
    err = "something went wrong"
    r.flake(err)
    assert len(r.log) == 1
    assert r.log[0]["line_no"] == 0
    assert r.log[0]["column"] == 0
    assert r.log[0]["message"] == "something went wrong"


def test_device__init(adafruit_feather):
    assert adafruit_feather.vid == 0x239A
    assert adafruit_feather.pid == 0x800B
    assert adafruit_feather.port == "COM1"
    assert adafruit_feather.serial_number == 123456
    assert adafruit_feather.manufacturer == "ARM"
    assert adafruit_feather.long_mode_name == "CircuitPython"
    assert adafruit_feather.short_mode_name == "circuitpython"
    assert adafruit_feather.board_name == "Adafruit Feather"


def test_device_name(microbit_com1, adafruit_feather):
    assert microbit_com1.name == "BBC micro:bit"
    assert adafruit_feather.name == "Adafruit Feather"


def test_device_equality(microbit_com1):
    assert microbit_com1 == microbit_com1


def test_device_inequality(microbit_com1, microbit_com2):
    assert microbit_com1 != microbit_com2


def test_device_ordering_lt(microbit_com1, adafruit_feather):
    assert adafruit_feather < microbit_com1


def test_device_ordering_gt(microbit_com1, adafruit_feather):
    assert microbit_com1 > adafruit_feather


def test_device_ordering_le(microbit_com1, adafruit_feather):
    assert adafruit_feather <= microbit_com1


def test_device_ordering_ge(microbit_com1, adafruit_feather):
    assert microbit_com1 >= adafruit_feather


def test_device_to_string(adafruit_feather):
    assert (
        str(adafruit_feather)
        == "Adafruit Feather on COM1 (VID: 0x239A, PID: 0x800B)"
    )


def test_device_hash(microbit_com1, microbit_com2):
    assert hash(microbit_com1) == hash(microbit_com1)
    assert hash(microbit_com1) != hash(microbit_com2)


def test_devicelist_index(microbit_com1):
    dl = mu.logic.DeviceList()
    dl.add_device(microbit_com1)
    assert dl[0] == microbit_com1


def test_devicelist_length(microbit_com1, microbit_com2):
    dl = mu.logic.DeviceList()
    assert len(dl) == 0
    dl.add_device(microbit_com1)
    assert len(dl) == 1
    dl.add_device(microbit_com2)
    assert len(dl) == 2


def test_devicelist_rowCount(microbit_com1, microbit_com2):
    dl = mu.logic.DeviceList()
    assert dl.rowCount(None) == 0
    dl.add_device(microbit_com1)
    assert dl.rowCount(None) == 1
    dl.add_device(microbit_com2)
    assert dl.rowCount(None) == 2


def test_devicelist_data(microbit_com1, adafruit_feather):
    dl = mu.logic.DeviceList()
    dl.add_device(microbit_com1)
    dl.add_device(adafruit_feather)
    tooltip = dl.data(dl.index(0), Qt.ToolTipRole)
    display = dl.data(dl.index(0), Qt.DisplayRole)
    assert display == adafruit_feather.name
    assert tooltip == str(adafruit_feather)
    tooltip = dl.data(dl.index(1), Qt.ToolTipRole)
    display = dl.data(dl.index(1), Qt.DisplayRole)
    assert display == microbit_com1.name
    assert tooltip == str(microbit_com1)


def test_devicelist_add_device_in_sorted_order(
    microbit_com1, adafruit_feather
):
    dl = mu.logic.DeviceList()
    dl.add_device(microbit_com1)
    assert dl[0] == microbit_com1
    dl.add_device(adafruit_feather)
    assert dl[0] == adafruit_feather
    assert dl[1] == microbit_com1

    xyz_device = mu.logic.Device(
        0x123B,
        0x333A,
        "COM1",
        123456,
        "ARM",
        "ESP Mode",
        "esp",
        "xyz",
    )
    dl.add_device(xyz_device)
    assert dl[2] == xyz_device


def test_devicelist_remove_device(microbit_com1, adafruit_feather):
    dl = mu.logic.DeviceList()
    dl.add_device(microbit_com1)
    assert len(dl) == 1
    dl.remove_device(microbit_com1)
    assert len(dl) == 0

    dl.add_device(microbit_com1)
    dl.add_device(adafruit_feather)
    assert len(dl) == 2
    dl.remove_device(adafruit_feather)
    assert len(dl) == 1
    dl.remove_device(microbit_com1)
    assert len(dl) == 0


def test_editor_init():
    """
    Ensure a new instance is set-up correctly and creates the required folders
    upon first start.
    """
    view = mock.MagicMock()
    # Check the editor attempts to create required directories if they don't
    # already exist.
    with mock.patch("os.path.exists", return_value=False), mock.patch(
        "os.makedirs", return_value=None
    ) as mkd:
        e = mu.logic.Editor(view)
        assert e._view == view
        assert e.theme == "day"
        assert e.mode == "python"
        assert e.modes == {}
        assert e.envars == []
        assert e.minify is False
        assert e.microbit_runtime == ""
        # assert e.connected_devices == set()
        assert e.find == ""
        assert e.replace == ""
        assert e.global_replace is False
        assert e.selecting_mode is False
        assert mkd.call_count == 2
        assert mkd.call_args_list[0][0][0] == mu.logic.DATA_DIR
        assert mkd.call_args_list[1][0][0] == mu.logic.MODULE_DIR


def test_editor_setup():
    """
    An editor should have a modes attribute.
    """
    view = mock.MagicMock()
    e = mu.logic.Editor(view)
    mock_mode = mock.MagicMock()
    mock_mode.workspace_dir.return_value = "foo"
    mock_modes = {"python": mock_mode}
    with mock.patch("os.path.exists", return_value=False), mock.patch(
        "os.makedirs", return_value=None
    ) as mkd, mock.patch("shutil.copy") as mock_shutil_copy, mock.patch(
        "shutil.copytree"
    ) as mock_shutil_copytree:
        e.setup(mock_modes)
        assert mkd.call_count == 5
        assert mkd.call_args_list[0][0][0] == "foo"
        asset_len = len(mu.logic.DEFAULT_IMAGES) + len(mu.logic.DEFAULT_SOUNDS)
        assert mock_shutil_copy.call_count == asset_len
        assert mock_shutil_copytree.call_count == 2
    assert e.modes == mock_modes
    view.set_usb_checker.assert_called_once_with(1, e.check_usb)


def test_editor_connect_to_status_bar():
    """
    Check that the Window status bar is connected appropriately
    to Editor-pane and to modes
    """
    view = mock.MagicMock()
    e = mu.logic.Editor(view)
    mock_python_mode = mock.MagicMock()
    mock_esp_mode = mock.MagicMock()
    mock_python_mode.workspace_dir.return_value = "foo"
    mock_modes = {"python": mock_python_mode, "esp": mock_esp_mode}
    mock_device_selector = mock.MagicMock()
    with mock.patch("os.path.exists", return_value=False), mock.patch(
        "os.makedirs", return_value=None
    ), mock.patch("shutil.copy"), mock.patch("shutil.copytree"):
        e.setup(mock_modes)
        sb = mu.interface.main.StatusBar()
        sb.device_selector = mock_device_selector
        e.connect_to_status_bar(sb)
        # Check device_changed signal is connected to both editor and modes
        assert sb.device_selector.device_changed.connect.call_count == 3


def test_editor_restore_session_existing_runtime():
    """
    A correctly specified session is restored properly.
    """
    mode, theme = "python", "night"
    file_contents = ["", ""]
    ed = mocked_editor(mode)
    with mock.patch("os.path.isfile", return_value=True):
        with generate_session(
            theme, mode, file_contents, microbit_runtime="/foo", zoom_level=5
        ):
            ed.restore_session()

    assert ed.theme == theme
    assert ed._view.add_tab.call_count == len(file_contents)
    ed._view.set_theme.assert_called_once_with(theme)
    assert ed.envars == [["name", "value"]]
    assert ed.minify is False
    assert ed.microbit_runtime == "/foo"
    assert ed._view.zoom_position == 5


def test_editor_restore_session_missing_runtime():
    """
    If the referenced microbit_runtime file doesn't exist, reset to '' so Mu
    uses the built-in runtime.
    """
    mode, theme = "python", "night"
    file_contents = ["", ""]
    ed = mocked_editor(mode)

    with generate_session(theme, mode, file_contents, microbit_runtime="/foo"):
        ed.restore_session()

    assert ed.theme == theme
    assert ed._view.add_tab.call_count == len(file_contents)
    ed._view.set_theme.assert_called_once_with(theme)
    assert ed.envars == [["name", "value"]]
    assert ed.minify is False
    assert ed.microbit_runtime == ""  # File does not exist so set to ''


def test_editor_restore_session_missing_files():
    """
    Missing files that were opened tabs in the previous session are safely
    ignored when attempting to restore them.
    """
    fake_session = os.path.join(os.path.dirname(__file__), "session.json")
    view = mock.MagicMock()
    ed = mu.logic.Editor(view)
    ed._view.add_tab = mock.MagicMock()
    mock_mode = mock.MagicMock()
    mock_mode.workspace_dir.return_value = "/fake/path"
    mock_mode.save_timeout = 5
    ed.modes = {"python": mock_mode}
    mock_gettext = mock.MagicMock()
    mock_gettext.return_value = "# Write your code here :-)"
    get_test_session_path = mock.MagicMock()
    get_test_session_path.return_value = fake_session
    with mock.patch("os.path.exists", return_value=True), mock.patch(
        "mu.logic.get_session_path", get_test_session_path
    ):
        ed.restore_session()
    assert ed._view.add_tab.call_count == 0


def test_editor_restore_session_invalid_mode():
    """
    As Mu's modes are added and/or renamed, invalid mode names may need to be
    ignored (this happens regularly when changing versions when developing
    Mu itself).
    """
    valid_mode, invalid_mode = "python", uuid.uuid1().hex
    ed = mocked_editor(valid_mode)
    with generate_session(mode=invalid_mode):
        ed.restore_session()
    ed.select_mode.assert_called_once_with(None)


def test_editor_restore_session_no_session_file():
    """
    If there's no prior session file (such as upon first start) then simply
    start up the editor with an empty untitled tab.
    """
    view = mock.MagicMock()
    view.tab_count = 0
    ed = mu.logic.Editor(view)
    ed._view.add_tab = mock.MagicMock()
    ed.select_mode = mock.MagicMock()
    mock_mode = mock.MagicMock()
    api = ["API specification"]
    mock_mode.api.return_value = api
    mock_mode.workspace_dir.return_value = "/fake/path"
    mock_mode.save_timeout = 5
    mock_mode.code_template = "Hello"
    ed.modes = {"python": mock_mode}
    mock_gettext = mock.MagicMock()
    mock_gettext.return_value = "# Write your code here :-)"
    with mock.patch("os.path.exists", return_value=False):
        ed.restore_session()
    py = mock_mode.code_template + mu.logic.NEWLINE
    ed._view.add_tab.assert_called_once_with(None, py, api, mu.logic.NEWLINE)
    ed.select_mode.assert_called_once_with(None)


def test_editor_restore_session_invalid_file():
    """
    A malformed JSON file is correctly detected and app behaves the same as if
    there was no session file.
    """
    view = mock.MagicMock()
    view.tab_count = 0
    ed = mu.logic.Editor(view)
    ed._view.add_tab = mock.MagicMock()
    mock_mode = mock.MagicMock()
    api = ["API specification"]
    mock_mode.api.return_value = api
    mock_mode.workspace_dir.return_value = "/fake/path"
    mock_mode.save_timeout = 5
    mock_mode.code_template = "template code"
    ed.modes = {"python": mock_mode}
    mock_open = mock.mock_open(
        read_data='{"paths": ["path/foo.py", "path/bar.py"]}, invalid: 0}'
    )
    mock_gettext = mock.MagicMock()
    mock_gettext.return_value = "# Write your code here :-)"
    with mock.patch("builtins.open", mock_open), mock.patch(
        "os.path.exists", return_value=True
    ):
        ed.restore_session()
    py = "template code" + mu.logic.NEWLINE
    ed._view.add_tab.assert_called_once_with(None, py, api, mu.logic.NEWLINE)


def test_restore_session_open_tabs_in_the_same_order():
    """
    Editor.restore_session() loads editor tabs in the same order as the 'paths'
    array in the session.json file.
    """
    mocked_view = mock.MagicMock()
    mocked_view.tab_count = 0
    ed = mu.logic.Editor(mocked_view)

    mocked_mode = mock.MagicMock()
    mocked_mode.save_timeout = 5
    ed.modes = {"python": mocked_mode}

    ed.direct_load = mock.MagicMock()

    settings_paths = ["a.py", "b.py", "c.py", "d.py"]
    settings_json_payload = json.dumps({"paths": settings_paths})

    mock_open = mock.mock_open(read_data=settings_json_payload)
    with mock.patch("builtins.open", mock_open):
        ed.restore_session()

    direct_load_calls_args = [
        os.path.basename(args[0])
        for args, _kwargs in ed.direct_load.call_args_list
    ]
    assert direct_load_calls_args == settings_paths


def test_editor_restore_saved_window_geometry():
    """
    Window geometry specified in the session file is restored properly.
    """
    ed = mocked_editor()
    window = {"x": 10, "y": 20, "w": 1000, "h": 600}
    with mock.patch("os.path.isfile", return_value=True):
        with generate_session(window=window):
            ed.restore_session()
    ed._view.size_window.assert_called_once_with(**window)


def test_editor_restore_default_window_geometry():
    """
    Window is sized by default if no geometry exists in the session file.
    """
    ed = mocked_editor()
    with mock.patch("os.path.isfile", return_value=True):
        with generate_session():
            ed.restore_session()
    ed._view.size_window.assert_called_once_with()


def test_editor_open_focus_passed_file():
    """
    A file passed in by the OS is opened
    """
    view = mock.MagicMock()
    view.tab_count = 0
    ed = mu.logic.Editor(view)
    mock_mode = mock.MagicMock()
    mock_mode.workspace_dir.return_value = "/fake/path"
    mock_mode.save_timeout = 5
    ed.modes = {"python": mock_mode}
    ed._load = mock.MagicMock()
    file_path = os.path.join(
        os.path.dirname(os.path.realpath(__file__)),
        "scripts",
        "contains_red.py",
    )
    ed.select_mode = mock.MagicMock()
    with mock.patch("builtins.open", mock.mock_open(read_data="data")):
        ed.restore_session([file_path])
        ed._load.assert_called_once_with(file_path)


def test_editor_session_and_open_focus_passed_file():
    """
    A passed in file is merged with session, opened last
    so it receives focus
    It will be the middle position in the session
    """
    view = mock.MagicMock()
    ed = mu.logic.Editor(view)
    ed.modes = mock.MagicMock()
    ed.direct_load = mock.MagicMock()
    mock_mode = mock.MagicMock()
    mock_mode.workspace_dir.return_value = "/fake/path"
    mock_mode.save_timeout = 5
    ed.modes = {"python": mock_mode}
    ed.select_mode = mock.MagicMock()
    settings = json.dumps({"paths": ["path/foo.py", "path/bar.py"]})
    mock_open = mock.mock_open(read_data=settings)
    with mock.patch("builtins.open", mock_open), mock.patch(
        "os.path.exists", return_value=True
    ):
        ed.restore_session(paths=["path/foo.py"])

    # direct_load should be called twice (once for each path)
    assert ed.direct_load.call_count == 2
    # However, "foo.py" as the passed_filename should be direct_load-ed
    # at the end so it has focus, despite being the first file listed in
    # the restored session.
    assert ed.direct_load.call_args_list[0][0][0] == os.path.abspath(
        "path/bar.py"
    )
    assert ed.direct_load.call_args_list[1][0][0] == os.path.abspath(
        "path/foo.py"
    )


def test_toggle_theme_to_night():
    """
    The current theme is 'day' so toggle to night. Expect the state to be
    updated and the appropriate call to the UI layer is made.
    """
    view = mock.MagicMock()
    view.set_theme = mock.MagicMock()
    ed = mu.logic.Editor(view)
    ed.theme = "day"
    ed.toggle_theme()
    assert ed.theme == "night"
    view.set_theme.assert_called_once_with(ed.theme)


def test_toggle_theme_to_day():
    """
    The current theme is 'contrast' so toggle to day. Expect the state to be
    updated and the appropriate call to the UI layer is made.
    """
    view = mock.MagicMock()
    view.set_theme = mock.MagicMock()
    ed = mu.logic.Editor(view)
    ed.theme = "contrast"
    ed.toggle_theme()
    assert ed.theme == "day"
    view.set_theme.assert_called_once_with(ed.theme)


def test_toggle_theme_to_contrast():
    """
    The current theme is 'night' so toggle to contrast. Expect the state to be
    updated and the appropriate call to the UI layer is made.
    """
    view = mock.MagicMock()
    view.set_theme = mock.MagicMock()
    ed = mu.logic.Editor(view)
    ed.theme = "night"
    ed.toggle_theme()
    assert ed.theme == "contrast"
    view.set_theme.assert_called_once_with(ed.theme)


def test_new():
    """
    Ensure an untitled tab is added to the UI.
    """
    view = mock.MagicMock()
    view.add_tab = mock.MagicMock()
    mock_mode = mock.MagicMock()
    api = ["API specification"]
    mock_mode.api.return_value = api
    mock_mode.code_template = "new code template" + mu.logic.NEWLINE
    ed = mu.logic.Editor(view)
    ed.modes = {"python": mock_mode}
    ed.new()
    py = mock_mode.code_template + mu.logic.NEWLINE
    view.add_tab.assert_called_once_with(None, py, api, mu.logic.NEWLINE)


def test_load_checks_file_exists():
    """
    If the passed in path does not exist, this is logged and no other side
    effect happens.
    """
    view = mock.MagicMock()
    ed = mu.logic.Editor(view)
    with mock.patch("os.path.isfile", return_value=False), mock.patch(
        "mu.logic.logger.info"
    ) as mock_info:
        ed._load("not_a_file")
        msg1 = "Loading script from: not_a_file"
        msg2 = "The file not_a_file does not exist."
        assert mock_info.call_args_list[0][0][0] == msg1
        assert mock_info.call_args_list[1][0][0] == msg2


def test_load_python_file():
    """
    If the user specifies a Python file (*.py) then ensure it's loaded and
    added as a tab.
    """
    text, newline = "python", "\n"
    ed = mocked_editor()
    with generate_python_file(text) as filepath:
        ed._view.get_load_path.return_value = filepath
        with mock.patch("mu.logic.read_and_decode") as mock_read:
            mock_read.return_value = text, newline
            ed.load()

    mock_read.assert_called_once_with(filepath)
    ed._view.add_tab.assert_called_once_with(
        filepath, text, ed.modes[ed.mode].api(), newline
    )


def test_load_python_file_case_insensitive_file_type():
    """
    If the user specifies a Python file (*.PY) then ensure it's loaded and
    added as a tab.
    """
    text, newline = "python", "\n"
    ed = mocked_editor()
    with generate_python_file(text) as filepath:
        ed._view.get_load_path.return_value = filepath.upper()
        with mock.patch("mu.logic.read_and_decode") as mock_read, mock.patch(
            "os.path.isfile", return_value=True
        ):
            mock_read.return_value = text, newline
            ed.load()

    mock_read.assert_called_once_with(filepath.upper())
    ed._view.add_tab.assert_called_once_with(
        filepath.upper(), text, ed.modes[ed.mode].api(), newline
    )


def test_load_python_unicode_error():
    """
    If Mu encounters a UnicodeDecodeError when trying to read and decode the
    file, it should display a helpful message explaining the problem.
    """
    text = "not utf encoded content"
    ed = mocked_editor()
    with generate_python_file(text) as filepath:
        ed._view.get_load_path.return_value = filepath
        with mock.patch("mu.logic.read_and_decode") as mock_read:
            mock_read.side_effect = UnicodeDecodeError(
                "funnycodec", b"\x00\x00", 1, 2, "A fake reason!"
            )
            ed.load()
    assert ed._view.show_message.call_count == 1


def test_no_duplicate_load_python_file():
    """
    If the user specifies a file already loaded, ensure this is detected.
    """
    brown_script = os.path.join(
        os.path.dirname(os.path.realpath(__file__)),
        "scripts",
        "contains_brown.py",
    )

    editor_window = mock.MagicMock()
    editor_window.show_message = mock.MagicMock()
    editor_window.focus_tab = mock.MagicMock()
    editor_window.add_tab = mock.MagicMock()

    brown_tab = mock.MagicMock()
    brown_tab.path = brown_script
    unsaved_tab = mock.MagicMock()
    unsaved_tab.path = None

    editor_window.widgets = [unsaved_tab, brown_tab]

    editor_window.get_load_path = mock.MagicMock(return_value=brown_script)
    editor_window.current_tab.path = "path"
    # Create the "editor" that'll control the "window".
    editor = mu.logic.Editor(view=editor_window)
    mock_mode = mock.MagicMock()
    mock_mode.workspace_dir.return_value = "/fake/path"
    editor.modes = {"python": mock_mode}
    editor.load()
    message = 'The file "{}" is already open.'.format(
        os.path.basename(brown_script)
    )
    editor_window.show_message.assert_called_once_with(message)
    editor_window.add_tab.assert_not_called()


def test_no_duplicate_load_python_file_widget_file_no_longer_exists():
    """
    If the user specifies a file already loaded (but which no longer exists),
    ensure this is detected, logged and Mu doesn't crash..! See:

    https://github.com/mu-editor/mu/issues/774

    for context.
    """
    brown_script = os.path.join(
        os.path.dirname(os.path.realpath(__file__)),
        "scripts",
        "contains_brown.py",
    )

    editor_window = mock.MagicMock()
    editor_window.show_message = mock.MagicMock()
    editor_window.focus_tab = mock.MagicMock()
    editor_window.add_tab = mock.MagicMock()

    missing_tab = mock.MagicMock()
    missing_tab.path = "not_a_file.py"

    editor_window.widgets = [missing_tab]

    editor_window.current_tab.path = "path"
    # Create the "editor" that'll control the "window".
    editor = mu.logic.Editor(view=editor_window)
    mock_mode = mock.MagicMock()
    mock_mode.workspace_dir.return_value = "/fake/path"
    editor.modes = {"python": mock_mode}
    with mock.patch("mu.logic.logger") as mock_logger:
        editor._load(brown_script)
        assert mock_logger.info.call_count == 3
        log = mock_logger.info.call_args_list[1][0][0]
        assert log == "The file not_a_file.py no longer exists."


def test_load_other_file():
    """
    If the user specifies a file supported by a Mu mode (like a .hex file) then
    ensure it's loaded and added as a tab.
    """
    view = mock.MagicMock()
    view.get_load_path = mock.MagicMock(return_value="foo.hex")
    view.add_tab = mock.MagicMock()
    view.show_confirmation = mock.MagicMock()
    view.current_tab.path = "path"
    ed = mu.logic.Editor(view)
    ed.change_mode = mock.MagicMock()
    api = ["API specification"]
    file_content = "PYTHON CODE"
    mock_py = mock.MagicMock()
    mock_py.file_extensions = None
    mock_py.open_file.return_value = None
    mock_mb = mock.MagicMock()
    mock_mb.api.return_value = api
    mock_mb.workspace_dir.return_value = "/fake/path"
    mock_mb.open_file.return_value = (file_content, os.linesep)
    mock_mb.file_extensions = ["hex"]
    ed.modes = {"python": mock_py, "microbit": mock_mb}
    ed.mode = "microbit"
    with mock.patch("builtins.open", mock.mock_open()), mock.patch(
        "os.path.isfile", return_value=True
    ):
        ed.load()
    assert view.get_load_path.call_count == 1
    assert view.show_confirmation.call_count == 0
    assert ed.change_mode.call_count == 0
    view.add_tab.assert_called_once_with(None, file_content, api, os.linesep)


def test_load_other_file_change_mode():
    """
    If the user specifies a file supported by a Mu mode (like a .html file)
    that is not currently active, then ensure it's loaded, added as a tab, andi
    it asks the user to change mode.
    """
    view = mock.MagicMock()
    view.get_load_path = mock.MagicMock(return_value="foo.html")
    view.add_tab = mock.MagicMock()
    view.show_confirmation = mock.MagicMock(return_value=QMessageBox.Ok)
    view.current_tab.path = "path"
    ed = mu.logic.Editor(view)
    ed.change_mode = mock.MagicMock()
    api = ["API specification"]
    file_content = "<html></html>"
    mock_py = mock.MagicMock()
    mock_py.open_file.return_value = None
    mock_py.api.return_value = api
    mock_py.workspace_dir.return_value = "/fake/path"
    mock_mb = mock.MagicMock()
    mock_mb.api.return_value = api
    mock_mb.workspace_dir.return_value = "/fake/path"
    mock_mb.open_file.return_value = (file_content, os.linesep)
    mock_mb.file_extensions = ["hex"]
    ed.modes = {"python": mock_py, "microbit": mock_mb}
    ed.mode = "python"
    with mock.patch("builtins.open", mock.mock_open()), mock.patch(
        "os.path.isfile", return_value=True
    ):
        ed.load()
    assert view.get_load_path.call_count == 1
    assert view.show_confirmation.call_count == 1
    assert ed.change_mode.call_count == 1
    view.add_tab.assert_called_once_with(
        "foo.html", file_content, api, os.linesep
    )


def test_load_other_file_with_exception():
    """
    If the user specifies a file supported by a Mu mode (like a .hex file) try
    to open it and check it ignores it if it throws an unexpected exception.
    """
    view = mock.MagicMock()
    view.get_load_path = mock.MagicMock(return_value="foo.hex")
    view.add_tab = mock.MagicMock()
    view.show_confirmation = mock.MagicMock()
    view.current_tab.path = "path"
    ed = mu.logic.Editor(view)
    ed.change_mode = mock.MagicMock()
    mock_mb = mock.MagicMock()
    mock_mb.workspace_dir.return_value = "/fake/path"
    mock_mb.open_file = mock.MagicMock(side_effect=Exception(":("))
    mock_mb.file_extensions = ["hex"]
    ed.modes = {"microbit": mock_mb}
    ed.mode = "microbit"
    mock_open = mock.mock_open()
    with mock.patch("builtins.open", mock_open), mock.patch(
        "os.path.isfile", return_value=True
    ):
        ed.load()
    assert view.get_load_path.call_count == 1
    assert view.show_message.call_count == 1
    assert view.show_confirmation.call_count == 0
    assert ed.change_mode.call_count == 0
    assert view.add_tab.call_count == 0


def test_load_not_python_or_hex():
    """
    If the user tries to open a file that isn't .py or .hex then Mu should
    report a helpful message.
    """
    view = mock.MagicMock()
    ed = mu.logic.Editor(view)
    with mock.patch("os.path.isfile", return_value=True):
        ed._load("unknown_filetype.foo")
    assert view.show_message.call_count == 1


def test_load_recovers_from_oserror():
    """
    If loading the file results in an OSError (for example, the user doesn't
    have permission to read the file), then a helpful message is displayed.
    """
    text = "python"
    ed = mocked_editor()
    with generate_python_file(text) as filepath, mock.patch(
        "mu.logic.read_and_decode", side_effect=OSError("boom")
    ):
        ed._view.get_load_path.return_value = filepath
        ed.load()
    assert ed._view.show_message.call_count == 1


#
# When loading files Mu makes a note of the majority line-ending convention
# in use in the file. When it is saved, that convention is used.
#
def test_load_stores_newline():
    """
    When a file is loaded, its newline convention should be held on the tab
    for use when saving.
    """
    newline = "r\n"
    text = newline.join("the cat sat on the mat".split())
    editor = mocked_editor()
    with generate_python_file("abc\r\ndef") as filepath:
        editor._view.get_load_path.return_value = filepath
        editor.load()

    assert editor._view.add_tab.called_with(
        filepath, text, editor.modes[editor.mode].api(), "\r\n"
    )


def test_save_restores_newline():
    """
    When a file is saved the newline convention noted originally should
    be used.
    """
    newline = "\r\n"
    test_text = mu.logic.NEWLINE.join("the cat sat on the mat".split())
    with generate_python_file(test_text) as filepath:
        with mock.patch("mu.logic.save_and_encode") as mock_save:
            ed = mocked_editor(text=test_text, newline=newline, path=filepath)
            ed.save()
            assert mock_save.called_with(test_text, filepath, newline)


def test_save_strips_trailing_spaces():
    """
    When a file is saved any trailing spaces should be removed from each line
    leaving any newlines intact. NB we inadvertently strip trailing newlines
    in any case via save_and_encode
    """
    words = "the cat sat on the mat".split()
    test_text = mu.logic.NEWLINE.join("%s " % w for w in words)
    stripped_text = mu.logic.NEWLINE.join(words)
    with generate_python_file(test_text) as filepath:
        mu.logic.save_and_encode(test_text, filepath)
        with open(filepath) as f:
            assert f.read() == stripped_text + "\n"


def test_load_error():
    """
    Ensure that anything else is just ignored.
    """
    view = mock.MagicMock()
    view.get_load_path = mock.MagicMock(return_value="foo.py")
    view.add_tab = mock.MagicMock()
    view.current_tab.path = "path"
    ed = mu.logic.Editor(view)
    mock_open = mock.MagicMock(side_effect=FileNotFoundError())
    mock_mode = mock.MagicMock()
    mock_mode.workspace_dir.return_value = "/fake/path"
    ed.modes = {"python": mock_mode}
    with mock.patch("builtins.open", mock_open):
        ed.load()
    assert view.get_load_path.call_count == 1
    assert view.add_tab.call_count == 0


def test_load_sets_current_path():
    """
    When a path has been selected for loading by the OS's file selector,
    ensure that the directory containing the selected file is set as the
    self.current_path for re-use later on.
    """
    view = mock.MagicMock()
    view.get_load_path = mock.MagicMock(
        return_value=os.path.join("path", "foo.py")
    )
    view.current_tab.path = os.path.join("old_path", "foo.py")
    ed = mu.logic.Editor(view)
    ed._load = mock.MagicMock()
    mock_mode = mock.MagicMock()
    mock_mode.workspace_dir.return_value = "/fake/path"
    mock_mode.file_extensions = ["html", "css"]
    ed.modes = {"python": mock_mode}
    ed.load()
    assert ed.current_path == os.path.abspath("path")


def test_load_no_current_path():
    """
    If there is no self.current_path the default location to look for a file
    to load is the directory containing the file currently being edited.
    """
    view = mock.MagicMock()
    view.get_load_path = mock.MagicMock(
        return_value=os.path.join("path", "foo.py")
    )
    view.current_tab.path = os.path.join("old_path", "foo.py")
    ed = mu.logic.Editor(view)
    ed._load = mock.MagicMock()
    mock_mode = mock.MagicMock()
    mock_mode.workspace_dir.return_value = "/fake/path"
    mock_mode.file_extensions = []
    ed.modes = {"python": mock_mode}
    ed.load()
    expected = os.path.abspath("old_path")
    view.get_load_path.assert_called_once_with(
        expected, "*.py *.PY", allow_previous=True
    )


def test_load_no_current_path_no_current_tab():
    """
    If there is no self.current_path nor is there a current file being edited
    then the default location to look for a file to load is the current
    mode's workspace directory. This used to be the default behaviour, but now
    acts as a sensible fall-back.
    """
    view = mock.MagicMock()
    view.get_load_path = mock.MagicMock(
        return_value=os.path.join("path", "foo.py")
    )
    view.current_tab = None
    ed = mu.logic.Editor(view)
    ed._load = mock.MagicMock()
    mock_mode = mock.MagicMock()
    mock_mode.workspace_dir.return_value = os.path.join("fake", "path")
    mock_mode.file_extensions = []
    ed.modes = {"python": mock_mode}
    ed.load()
    expected = mock_mode.workspace_dir()
    view.get_load_path.assert_called_once_with(
        expected, "*.py *.PY", allow_previous=True
    )


def test_load_has_current_path_does_not_exist():
    """
    If there is a self.current_path but it doesn't exist, then use the expected
    fallback as the location to look for a file to load.
    """
    view = mock.MagicMock()
    view.get_load_path = mock.MagicMock(
        return_value=os.path.join("path", "foo.py")
    )
    view.current_tab = None
    ed = mu.logic.Editor(view)
    ed._load = mock.MagicMock()
    ed.current_path = "foo"
    mock_mode = mock.MagicMock()
    mock_mode.workspace_dir.return_value = os.path.join("fake", "path")
    mock_mode.file_extensions = []
    ed.modes = {"python": mock_mode}
    ed.load()
    expected = mock_mode.workspace_dir()
    view.get_load_path.assert_called_once_with(
        expected, "*.py *.PY", allow_previous=True
    )


def test_load_has_current_path():
    """
    If there is a self.current_path then use this as the location to look for
    a file to load.
    """
    view = mock.MagicMock()
    view.get_load_path = mock.MagicMock(
        return_value=os.path.join("path", "foo.py")
    )
    view.current_tab = None
    ed = mu.logic.Editor(view)
    ed._load = mock.MagicMock()
    ed.current_path = "foo"
    mock_mode = mock.MagicMock()
    mock_mode.workspace_dir.return_value = os.path.join("fake", "path")
    mock_mode.file_extensions = []
    ed.modes = {"python": mock_mode}
    with mock.patch("os.path.isdir", return_value=True):
        ed.load()
    view.get_load_path.assert_called_once_with(
        "foo", "*.py *.PY", allow_previous=True
    )


def test_load_has_default_path():
    """
    If there is a default_path argument then use this as the location to look
    for a file to load.
    """
    view = mock.MagicMock()
    view.get_load_path = mock.MagicMock(
        return_value=os.path.join("path", "foo.py")
    )
    view.current_tab = None
    ed = mu.logic.Editor(view)
    ed._load = mock.MagicMock()
    mock_mode = mock.MagicMock()
    mock_mode.workspace_dir.return_value = os.path.join("fake", "path")
    mock_mode.file_extensions = []
    ed.modes = {"python": mock_mode}
    with mock.patch("os.path.isdir", return_value=True):
        ed.load(default_path="foo")
    view.get_load_path.assert_called_once_with(
        "foo", "*.py *.PY", allow_previous=False
    )


def test_check_for_shadow_module_with_match():
    """
    If the name of the file in the path passed into check_for_shadow_module
    (without the .py file extension) is found in module_names then return
    True since the filename shadows that of a module found on the Python path.
    """
    view = mock.MagicMock()
    ed = mu.logic.Editor(view)
    mock_mode = mock.MagicMock()
    mock_mode.module_names = set(["foo", "bar", "baz"])
    ed.modes = {"python": mock_mode}
    ed.mode = "python"
    assert ed.check_for_shadow_module("/a/long/path/with/foo.py")


def test_save_no_tab():
    """
    If there's no active tab then do nothing.
    """
    view = mock.MagicMock()
    view.current_tab = None
    ed = mu.logic.Editor(view)
    ed.save()
    # If the code fell through then the tab state would be modified.
    assert view.current_tab is None


def test_save_no_path():
    """
    If there's no path associated with the tab then request the user provide
    one.
    """
    text, path, newline = "foo", "foo.py", "\n"
    ed = mocked_editor(text=text, path=None, newline=newline)
    ed._view.get_save_path.return_value = path
    ed.check_for_shadow_module = mock.MagicMock(return_value=False)
    with mock.patch("mu.logic.save_and_encode") as mock_save:
        ed.save()
    mock_save.assert_called_with(text, path, newline)


def test_save_no_path_no_path_given():
    """
    If there's no path associated with the tab and the user cancels providing
    one, ensure the path is correctly re-set.
    """
    text, newline = "foo", "\n"
    ed = mocked_editor(text=text, path=None, newline=newline)
    ed._view.get_save_path.return_value = ""
    ed.save()
    # The path isn't the empty string returned from get_save_path.
    assert ed._view.current_tab.path is None


def test_save_path_shadows_module():
    """
    If the filename in the path shadows a module then display a warning message
    and abort.
    """
    text, newline = "foo", "\n"
    ed = mocked_editor(text=text, path=None, newline=newline)
    ed._view.get_save_path.return_value = "/a/long/path/foo.py"
    mock_mode = mock.MagicMock()
    mock_mode.module_names = set(["foo", "bar", "baz"])
    ed.modes = {"python": mock_mode}
    ed.mode = "python"
    ed.save()
    # The path isn't the empty string returned from get_save_path.
    assert ed._view.show_message.call_count == 1
    assert ed._view.current_tab.path is None


def test_save_file_with_exception():
    """
    If the file cannot be written, return an error message.
    """
    view = mock.MagicMock()
    view.current_tab = mock.MagicMock()
    view.current_tab.path = "foo.py"
    view.current_tab.text = mock.MagicMock(return_value="foo")
    view.current_tab.setModified = mock.MagicMock(return_value=None)
    view.show_message = mock.MagicMock()
    mock_open = mock.MagicMock(side_effect=OSError())
    ed = mu.logic.Editor(view)
    with mock.patch("builtins.open", mock_open):
        ed.save()
    assert view.current_tab.setModified.call_count == 0
    assert view.show_message.call_count == 1


def test_save_file_with_encoding_error():
    """
    If Mu encounters a UnicodeEncodeError when trying to write the file,
    it should display a helpful message explaining the problem.
    """
    text, path, newline = "foo", "foo", "\n"
    ed = mocked_editor(text=text, path=path, newline=newline)
    with mock.patch("mu.logic.save_and_encode") as mock_save:
        mock_save.side_effect = UnicodeEncodeError(
            mu.logic.ENCODING, "", 0, 0, "Unable to encode"
        )
        ed.save()

    assert ed._view.current_tab.setModified.call_count == 0


def test_save_python_file():
    """
    If the path is a Python file (ending in *.py) then save it and reset the
    modified flag.
    """
    path, contents, newline = "foo.py", "foo", "\n"
    view = mock.MagicMock()
    view.current_tab = mock.MagicMock()
    view.current_tab.path = path
    view.current_tab.text = mock.MagicMock(return_value=contents)
    view.current_tab.newline = "\n"
    view.get_save_path = mock.MagicMock(return_value=path)
    view.current_tab.setModified = mock.MagicMock(return_value=None)
    ed = mu.logic.Editor(view)
    with mock.patch("mu.logic.save_and_encode") as mock_save:
        ed.save()

    mock_save.assert_called_once_with(contents, path, newline)
    assert view.get_save_path.call_count == 0
    view.current_tab.setModified.assert_called_once_with(False)


def test_save_with_non_py_file_extension():
    """
    If the path ends in an extension, save it using the extension
    """
    text, path, newline = "foo", "foo.txt", "\n"
    ed = mocked_editor(text=text, path=path, newline=newline)
    ed._view.get_save_path.return_value = path
    with mock.patch("mu.logic.save_and_encode") as mock_save:
        ed.save()
    mock_save.assert_called_once_with(text, path, newline)
    ed._view.get_save_path.call_count == 0


def test_get_tab_existing_tab():
    """
    Ensure that an existing tab is returned if its path matches.
    """
    view = mock.MagicMock()
    mock_tab = mock.MagicMock()
    mock_tab.path = "foo"
    view.widgets = [mock_tab]
    ed = mu.logic.Editor(view)
    view.focus_tab.reset_mock()
    tab = ed.get_tab("foo")
    assert tab == mock_tab
    view.focus_tab.assert_called_once_with(mock_tab)


def test_get_tab_new_tab():
    """
    If the path is not represented by an existing tab, ensure it is loaded and
    the new tab is returned.
    """
    view = mock.MagicMock()
    mock_tab = mock.MagicMock()
    mock_tab.path = "foo"
    view.widgets = [mock_tab]
    ed = mu.logic.Editor(view)
    ed.direct_load = mock.MagicMock()
    tab = ed.get_tab("bar")
    ed.direct_load.assert_called_once_with("bar")
    assert tab == view.current_tab


def test_get_tab_no_path():
    """
    Any tabs with no associated path are ignored (i.e. tabs that have been
    newly created but remain unsaved).
    """
    view = mock.MagicMock()
    mock_tab = mock.MagicMock()
    mock_tab.path = None
    view.widgets = [mock_tab]
    ed = mu.logic.Editor(view)
    ed.direct_load = mock.MagicMock()
    tab = ed.get_tab("bar")
    ed.direct_load.assert_called_once_with("bar")
    assert tab == view.current_tab


def test_zoom_in():
    """
    Ensure the UI layer is zoomed in.
    """
    view = mock.MagicMock()
    view.zoom_in = mock.MagicMock(return_value=None)
    ed = mu.logic.Editor(view)
    ed.zoom_in()
    assert view.zoom_in.call_count == 1


def test_zoom_out():
    """
    Ensure the UI layer is zoomed out.
    """
    view = mock.MagicMock()
    view.zoom_out = mock.MagicMock(return_value=None)
    ed = mu.logic.Editor(view)
    ed.zoom_out()
    assert view.zoom_out.call_count == 1


def test_check_code_on():
    """
    Checking code correctly results in something the UI layer can parse.
    """
    view = mock.MagicMock()
    tab = mock.MagicMock()
    tab.has_annotations = False
    tab.path = "foo.py"
    tab.text.return_value = "import this\n"
    view.current_tab = tab
    flake = {2: {"line_no": 2, "message": "a message"}}
    pep8 = {
        2: [{"line_no": 2, "message": "another message"}],
        3: [{"line_no": 3, "message": "yet another message"}],
    }
    mock_mode = mock.MagicMock()
    mock_mode.builtins = None
    with mock.patch("mu.logic.check_flake", return_value=flake), mock.patch(
        "mu.logic.check_pycodestyle", return_value=pep8
    ):
        ed = mu.logic.Editor(view)
        ed.modes = {"python": mock_mode}
        ed.check_code()
        assert tab.has_annotations is True
        view.reset_annotations.assert_called_once_with()
        view.annotate_code.assert_has_calls(
            [mock.call(flake, "error"), mock.call(pep8, "style")],
            any_order=True,
        )


def test_check_code_no_problems():
    """
    If no problems are found in the code, ensure a status message is shown to
    the user to confirm the fact. See #337
    """
    view = mock.MagicMock()
    tab = mock.MagicMock()
    tab.has_annotations = False
    tab.path = "foo.py"
    tab.text.return_value = "import this\n"
    view.current_tab = tab
    flake = {}
    pep8 = {}
    mock_mode = mock.MagicMock()
    mock_mode.builtins = None
    with mock.patch("mu.logic.check_flake", return_value=flake), mock.patch(
        "mu.logic.check_pycodestyle", return_value=pep8
    ):
        ed = mu.logic.Editor(view)
        ed.show_status_message = mock.MagicMock()
        ed.modes = {"python": mock_mode}
        ed.check_code()
        assert ed.show_status_message.call_count == 1


def test_check_code_off():
    """
    If the tab already has annotations, toggle them off.
    """
    view = mock.MagicMock()
    tab = mock.MagicMock()
    tab.has_annotations = True
    view.current_tab = tab
    ed = mu.logic.Editor(view)
    ed.check_code()
    assert tab.has_annotations is False
    view.reset_annotations.assert_called_once_with()


def test_check_code_no_tab():
    """
    Checking code when there is no tab containing code aborts the process.
    """
    view = mock.MagicMock()
    view.current_tab = None
    ed = mu.logic.Editor(view)
    ed.check_code()
    assert view.annotate_code.call_count == 0


def test_check_code_not_python():
    """
    Checking code when the tab does not contain Python code aborts the process.
    """
    view = mock.MagicMock()
    view.current_tab = mock.MagicMock()
    view.current_tab.path = "foo.html"
    ed = mu.logic.Editor(view)
    ed.check_code()
    assert view.annotate_code.call_count == 0


def test_show_help():
    """
    Help should attempt to open up the user's browser and point it to the
    expected help documentation.
    """
    view = mock.MagicMock()
    ed = mu.logic.Editor(view)
    qlocalesys = mock.MagicMock()
    qlocalesys.name.return_value = "en_GB"
    with mock.patch(
        "mu.logic.webbrowser.open_new", return_value=None
    ) as wb, mock.patch(
        "PyQt5.QtCore.QLocale.system", return_value=qlocalesys
    ):
        ed.show_help()
        version = ".".join(__version__.split(".")[:2])
        url = "https://codewith.mu/en/help/{}".format(version)
        wb.assert_called_once_with(url)


def test_quit_modified_cancelled_from_button():
    """
    If the user quits and there's unsaved work, and they cancel the "quit" then
    do nothing.
    """
    view = mock.MagicMock()
    view.modified = True
    view.show_confirmation = mock.MagicMock(return_value=QMessageBox.Cancel)
    ed = mu.logic.Editor(view)
    mock_open = mock.MagicMock()
    mock_open.return_value.__enter__ = lambda s: s
    mock_open.return_value.__exit__ = mock.Mock()
    mock_open.return_value.write = mock.MagicMock()
    with mock.patch("sys.exit", return_value=None), mock.patch(
        "builtins.open", mock_open
    ):
        ed.quit()
    assert view.show_confirmation.call_count == 1
    assert mock_open.call_count == 0


def test_quit_modified_cancelled_from_event():
    """
    If the user quits and there's unsaved work, and they cancel the "quit" then
    do nothing.
    """
    view = mock.MagicMock()
    view.modified = True
    view.show_confirmation = mock.MagicMock(return_value=QMessageBox.Cancel)
    ed = mu.logic.Editor(view)
    mock_open = mock.MagicMock()
    mock_open.return_value.__enter__ = lambda s: s
    mock_open.return_value.__exit__ = mock.Mock()
    mock_open.return_value.write = mock.MagicMock()
    mock_event = mock.MagicMock()
    mock_event.ignore = mock.MagicMock(return_value=None)
    with mock.patch("sys.exit", return_value=None), mock.patch(
        "builtins.open", mock_open
    ):
        ed.quit(mock_event)
    assert view.show_confirmation.call_count == 1
    assert mock_event.ignore.call_count == 1
    assert mock_open.call_count == 0


def test_quit_modified_ok():
    """
    If the user quits and there's unsaved work that's ignored then proceed to
    save the session.
    """
    view = mock.MagicMock()
    view.modified = True
    view.show_confirmation = mock.MagicMock(return_value=True)
    ed = mu.logic.Editor(view)
    mock_mode = mock.MagicMock()
    mock_mode.workspace_dir.return_value = "foo/bar"
    mock_mode.get_hex_path.return_value = "foo/bar"
    mock_debug_mode = mock.MagicMock()
    mock_debug_mode.is_debugger = True
    ed.modes = {
        "python": mock_mode,
        "microbit": mock_mode,
        "debugger": mock_debug_mode,
    }
    ed.mode = "debugger"
    mock_open = mock.MagicMock()
    mock_open.return_value.__enter__ = lambda s: s
    mock_open.return_value.__exit__ = mock.Mock()
    mock_open.return_value.write = mock.MagicMock()
    mock_event = mock.MagicMock()
    mock_event.ignore = mock.MagicMock(return_value=None)
    with mock.patch("sys.exit", return_value=None), mock.patch(
        "builtins.open", mock_open
    ):
        ed.quit(mock_event)
    mock_debug_mode.stop.assert_called_once_with()
    assert view.show_confirmation.call_count == 1
    assert mock_event.ignore.call_count == 0
    assert mock_open.call_count == 1
    assert mock_open.return_value.write.call_count > 0


def _editor_view_mock():
    """
    Return a mocked mu.interface.Window to be used as a mu.logic.Editor view
    in the test_quit_save* tests.
    """
    view = mock.MagicMock()
    view.modified = True
    view.zoom_position = 2
    view.show_confirmation = mock.MagicMock(return_value=True)
    view.x.return_value = 100
    view.y.return_value = 200
    view.width.return_value = 300
    view.height.return_value = 400
    return view


def test_quit_save_tabs_with_paths():
    """
    When saving the session, ensure those tabs with associated paths are
    logged in the session file.
    """
    view = _editor_view_mock()
    w1 = mock.MagicMock()
    w1.path = "foo.py"
    view.widgets = [w1]
    ed = mu.logic.Editor(view)
    mock_mode = mock.MagicMock()
    mock_mode.workspace_dir.return_value = "foo/bar"
    mock_mode.get_hex_path.return_value = "foo/bar"
    ed.modes = {"python": mock_mode, "microbit": mock_mode}
    mock_open = mock.MagicMock()
    mock_open.return_value.__enter__ = lambda s: s
    mock_open.return_value.__exit__ = mock.Mock()
    mock_open.return_value.write = mock.MagicMock()
    mock_event = mock.MagicMock()
    mock_event.ignore = mock.MagicMock(return_value=None)
    with mock.patch("sys.exit", return_value=None), mock.patch(
        "builtins.open", mock_open
    ):
        ed.quit(mock_event)
    assert view.show_confirmation.call_count == 1
    assert mock_event.ignore.call_count == 0
    assert mock_open.call_count == 1
    assert mock_open.return_value.write.call_count > 0
    recovered = "".join(
        [i[0][0] for i in mock_open.return_value.write.call_args_list]
    )
    session = json.loads(recovered)
    assert os.path.abspath("foo.py") in session["paths"]


def test_quit_save_theme():
    """
    When saving the session, ensure the theme is logged in the session file.
    """
    view = _editor_view_mock()
    w1 = mock.MagicMock()
    w1.path = "foo.py"
    view.widgets = [w1]
    ed = mu.logic.Editor(view)
    ed.theme = "night"
    mock_mode = mock.MagicMock()
    mock_mode.workspace_dir.return_value = "foo/bar"
    mock_mode.get_hex_path.return_value = "foo/bar"
    ed.modes = {"python": mock_mode, "microbit": mock_mode}
    mock_open = mock.MagicMock()
    mock_open.return_value.__enter__ = lambda s: s
    mock_open.return_value.__exit__ = mock.Mock()
    mock_open.return_value.write = mock.MagicMock()
    mock_event = mock.MagicMock()
    mock_event.ignore = mock.MagicMock(return_value=None)
    with mock.patch("sys.exit", return_value=None), mock.patch(
        "builtins.open", mock_open
    ):
        ed.quit(mock_event)
    assert view.show_confirmation.call_count == 1
    assert mock_event.ignore.call_count == 0
    assert mock_open.call_count == 1
    assert mock_open.return_value.write.call_count > 0
    recovered = "".join(
        [i[0][0] for i in mock_open.return_value.write.call_args_list]
    )
    session = json.loads(recovered)
    assert session["theme"] == "night"


def test_quit_save_envars():
    """
    When saving the session, ensure the user defined envars are logged in the
    session file.
    """
    view = _editor_view_mock()
    w1 = mock.MagicMock()
    w1.path = "foo.py"
    view.widgets = [w1]
    ed = mu.logic.Editor(view)
    ed.theme = "night"
    mock_mode = mock.MagicMock()
    mock_mode.workspace_dir.return_value = "foo/bar"
    mock_mode.get_hex_path.return_value = "foo/bar"
    ed.modes = {"python": mock_mode, "microbit": mock_mode}
    ed.envars = [["name1", "value1"], ["name2", "value2"]]
    mock_open = mock.MagicMock()
    mock_open.return_value.__enter__ = lambda s: s
    mock_open.return_value.__exit__ = mock.Mock()
    mock_open.return_value.write = mock.MagicMock()
    mock_event = mock.MagicMock()
    mock_event.ignore = mock.MagicMock(return_value=None)
    with mock.patch("sys.exit", return_value=None), mock.patch(
        "builtins.open", mock_open
    ):
        ed.quit(mock_event)
    assert view.show_confirmation.call_count == 1
    assert mock_event.ignore.call_count == 0
    assert mock_open.call_count == 1
    assert mock_open.return_value.write.call_count > 0
    recovered = "".join(
        [i[0][0] for i in mock_open.return_value.write.call_args_list]
    )
    session = json.loads(recovered)
    assert session["envars"] == [["name1", "value1"], ["name2", "value2"]]


def test_quit_save_zoom_level():
    """
    When saving the session, ensure the zoom level is logged in the session
    file.
    """
    view = _editor_view_mock()
    w1 = mock.MagicMock()
    w1.path = "foo.py"
    view.widgets = [w1]
    ed = mu.logic.Editor(view)
    ed.theme = "night"
    mock_mode = mock.MagicMock()
    mock_mode.workspace_dir.return_value = "foo/bar"
    mock_mode.get_hex_path.return_value = "foo/bar"
    ed.modes = {"python": mock_mode, "microbit": mock_mode}
    ed.envars = [["name1", "value1"], ["name2", "value2"]]
    mock_open = mock.MagicMock()
    mock_open.return_value.__enter__ = lambda s: s
    mock_open.return_value.__exit__ = mock.Mock()
    mock_open.return_value.write = mock.MagicMock()
    mock_event = mock.MagicMock()
    mock_event.ignore = mock.MagicMock(return_value=None)
    with mock.patch("sys.exit", return_value=None), mock.patch(
        "builtins.open", mock_open
    ):
        ed.quit(mock_event)
    assert view.show_confirmation.call_count == 1
    assert mock_event.ignore.call_count == 0
    assert mock_open.call_count == 1
    assert mock_open.return_value.write.call_count > 0
    recovered = "".join(
        [i[0][0] for i in mock_open.return_value.write.call_args_list]
    )
    session = json.loads(recovered)
    assert session["zoom_level"] == 2


def test_quit_save_window_geometry():
    """
    When saving the session, ensure the window geometry is saved in the session
    file.
    """
    view = _editor_view_mock()
    w1 = mock.MagicMock()
    w1.path = "foo.py"
    view.widgets = [w1]
    ed = mu.logic.Editor(view)
    ed.theme = "night"
    mock_mode = mock.MagicMock()
    mock_mode.workspace_dir.return_value = "foo/bar"
    mock_mode.get_hex_path.return_value = "foo/bar"
    ed.modes = {"python": mock_mode, "microbit": mock_mode}
    ed.envars = [["name1", "value1"], ["name2", "value2"]]
    mock_open = mock.MagicMock()
    mock_open.return_value.__enter__ = lambda s: s
    mock_open.return_value.__exit__ = mock.Mock()
    mock_open.return_value.write = mock.MagicMock()
    mock_event = mock.MagicMock()
    mock_event.ignore = mock.MagicMock(return_value=None)
    with mock.patch("sys.exit", return_value=None), mock.patch(
        "builtins.open", mock_open
    ):
        ed.quit(mock_event)
    assert view.show_confirmation.call_count == 1
    assert mock_event.ignore.call_count == 0
    assert mock_open.call_count == 1
    assert mock_open.return_value.write.call_count > 0
    recovered = "".join(
        [i[0][0] for i in mock_open.return_value.write.call_args_list]
    )
    session = json.loads(recovered)
    assert session["window"] == {"x": 100, "y": 200, "w": 300, "h": 400}


def test_quit_cleans_temporary_pth_file_on_windows():
    """
    If the platform is Windows and Mu is running as installed by the official
    Windows installer, then check for the existence of mu.pth, and if found,
    delete it.
    """
    view = _editor_view_mock()
    w1 = mock.MagicMock()
    w1.path = "foo.py"
    view.widgets = [w1]
    ed = mu.logic.Editor(view)
    ed.theme = "night"
    ed.modes = {"python": mock.MagicMock(), "microbit": mock.MagicMock()}
    mock_open = mock.MagicMock()
    mock_open.return_value.__enter__ = lambda s: s
    mock_open.return_value.__exit__ = mock.Mock()
    mock_open.return_value.write = mock.MagicMock()
    mock_event = mock.MagicMock()
    mock_event.ignore = mock.MagicMock(return_value=None)
    mock_sys = mock.MagicMock()
    mock_sys.platform = "win32"
    mock_sys.executable = "C:\\Program Files\\Mu\\Python\\pythonw.exe"
    mock_os_p_e = mock.MagicMock(return_value=True)
    mock_os_remove = mock.MagicMock()
    mock_site = mock.MagicMock()
    mock_site.ENABLE_USER_SITE = True
    mock_site.USER_SITE = (
        "C:\\Users\\foo\\AppData\\Roaming\\Python\\" "Python36\\site-packages"
    )
    with mock.patch("sys.exit", return_value=None), mock.patch(
        "builtins.open", mock_open
    ), mock.patch("json.dump"), mock.patch(
        "mu.logic.sys", mock_sys
    ), mock.patch(
        "mu.logic.os.path.exists", mock_os_p_e
    ), mock.patch(
        "mu.logic.os.remove", mock_os_remove
    ), mock.patch(
        "mu.logic.site", mock_site
    ):
        ed.quit(mock_event)
    expected_path = os.path.join(mock_site.USER_SITE, "mu.pth")
    mock_os_remove.assert_called_once_with(expected_path)


def test_quit_unable_to_clean_temporary_pth_file_on_windows():
    """
    If the platform is Windows and Mu is running as installed by the official
    Windows installer, then check for the existence of mu.pth, and if found,
    attempt to delete it, but in the case of an error, simply log the error
    for future reference / debugging.
    """
    view = mock.MagicMock()
    view.modified = True
    view.show_confirmation = mock.MagicMock(return_value=True)
    w1 = mock.MagicMock()
    w1.path = "foo.py"
    view.widgets = [w1]
    ed = mu.logic.Editor(view)
    ed.theme = "night"
    ed.modes = {"python": mock.MagicMock(), "microbit": mock.MagicMock()}
    mock_open = mock.MagicMock()
    mock_open.return_value.__enter__ = lambda s: s
    mock_open.return_value.__exit__ = mock.Mock()
    mock_open.return_value.write = mock.MagicMock()
    mock_event = mock.MagicMock()
    mock_event.ignore = mock.MagicMock(return_value=None)
    mock_sys = mock.MagicMock()
    mock_sys.platform = "win32"
    mock_sys.executable = "C:\\Program Files\\Mu\\Python\\pythonw.exe"
    mock_os_p_e = mock.MagicMock(return_value=True)
    mock_os_remove = mock.MagicMock(side_effect=PermissionError("Boom"))
    mock_site = mock.MagicMock()
    mock_site.ENABLE_USER_SITE = True
    mock_site.USER_SITE = (
        "C:\\Users\\foo\\AppData\\Roaming\\Python\\" "Python36\\site-packages"
    )
    mock_log = mock.MagicMock()
    with mock.patch("sys.exit", return_value=None), mock.patch(
        "builtins.open", mock_open
    ), mock.patch("json.dump"), mock.patch(
        "mu.logic.sys", mock_sys
    ), mock.patch(
        "mu.logic.os.path.exists", mock_os_p_e
    ), mock.patch(
        "mu.logic.os.remove", mock_os_remove
    ), mock.patch(
        "mu.logic.site", mock_site
    ), mock.patch(
        "mu.logic.logger", mock_log
    ):
        ed.quit(mock_event)
    logs = [call[0][0] for call in mock_log.error.call_args_list]
    expected_path = os.path.join(mock_site.USER_SITE, "mu.pth")
    expected = "Unable to delete {}".format(expected_path)
    assert expected in logs


def test_quit_calls_mode_stop():
    """
    Ensure that the current mode's stop method is called.
    """
    view = mock.MagicMock()
    view.modified = True
    view.show_confirmation = mock.MagicMock(return_value=True)
    w1 = mock.MagicMock()
    w1.path = "foo.py"
    view.widgets = [w1]
    ed = mu.logic.Editor(view)
    ed.theme = "night"
    ed.modes = {"python": mock.MagicMock(), "microbit": mock.MagicMock()}
    ed.mode = "python"
    mock_open = mock.MagicMock()
    mock_open.return_value.__enter__ = lambda s: s
    mock_open.return_value.__exit__ = mock.Mock()
    mock_open.return_value.write = mock.MagicMock()
    mock_event = mock.MagicMock()
    mock_event.ignore = mock.MagicMock(return_value=None)
    with mock.patch("sys.exit", return_value=None), mock.patch(
        "builtins.open", mock_open
    ):
        ed.quit(mock_event)
    ed.modes[ed.mode].stop.assert_called_once_with()


def test_quit_calls_sys_exit():
    """
    Ensure that sys.exit(0) is called.
    """
    view = mock.MagicMock()
    view.modified = True
    view.show_confirmation = mock.MagicMock(return_value=True)
    w1 = mock.MagicMock()
    w1.path = "foo.py"
    view.widgets = [w1]
    ed = mu.logic.Editor(view)
    ed.theme = "night"
    ed.modes = {"python": mock.MagicMock(), "microbit": mock.MagicMock()}
    mock_open = mock.MagicMock()
    mock_open.return_value.__enter__ = lambda s: s
    mock_open.return_value.__exit__ = mock.Mock()
    mock_open.return_value.write = mock.MagicMock()
    mock_event = mock.MagicMock()
    mock_event.ignore = mock.MagicMock(return_value=None)
    with mock.patch("sys.exit", return_value=None) as ex, mock.patch(
        "builtins.open", mock_open
    ):
        ed.quit(mock_event)
    ex.assert_called_once_with(0)


def test_show_admin():
    """
    Ensure the expected admin dialog is displayed to the end user.
    """
    view = mock.MagicMock()
    ed = mu.logic.Editor(view)
    ed.sync_package_state = mock.MagicMock()
    ed.envars = [["name", "value"]]
    ed.minify = True
    ed.microbit_runtime = "/foo/bar"
    settings = {
        "envars": "name=value",
        "minify": True,
        "microbit_runtime": "/foo/bar",
    }
    new_settings = {
        "envars": "name=value",
        "minify": True,
        "microbit_runtime": "/foo/bar",
        "packages": "baz\n",
    }
    view.show_admin.return_value = new_settings
    mock_open = mock.mock_open()
    mock_ip = mock.MagicMock(return_value=["Foo", "bar"])
    with mock.patch("builtins.open", mock_open), mock.patch(
        "os.path.isfile", return_value=True
    ), mock.patch("mu.logic.installed_packages", mock_ip):
        ed.show_admin(None)
        mock_open.assert_called_once_with(
            mu.logic.LOG_FILE, "r", encoding="utf8"
        )
        assert view.show_admin.call_count == 1
        assert view.show_admin.call_args[0][1] == settings
        assert ed.envars == [["name", "value"]]
        assert ed.minify is True
        assert ed.microbit_runtime == "/foo/bar"
        # Expect package names to be normalised to lowercase.
        ed.sync_package_state.assert_called_once_with(["foo", "bar"], ["baz"])


def test_show_admin_no_change():
    """
    If the dialog is cancelled, no changes are made to settings.
    """
    view = mock.MagicMock()
    ed = mu.logic.Editor(view)
    ed.sync_package_state = mock.MagicMock()
    ed.envars = [["name", "value"]]
    ed.minify = True
    ed.microbit_runtime = "/foo/bar"
    new_settings = {}
    view.show_admin.return_value = new_settings
    mock_open = mock.mock_open()
    mock_ip = mock.MagicMock(return_value=["foo", "bar"])
    with mock.patch("builtins.open", mock_open), mock.patch(
        "os.path.isfile", return_value=True
    ), mock.patch("mu.logic.installed_packages", mock_ip):
        ed.show_admin(None)
        assert ed.sync_package_state.call_count == 0


def test_show_admin_missing_microbit_runtime():
    """
    Ensure the microbit_runtime result is '' and a warning message is displayed
    if the specified microbit_runtime doesn't actually exist.
    """
    view = mock.MagicMock()
    ed = mu.logic.Editor(view)
    ed.sync_package_state = mock.MagicMock()
    ed.envars = [["name", "value"]]
    ed.minify = True
    ed.microbit_runtime = "/foo/bar"
    settings = {
        "envars": "name=value",
        "minify": True,
        "microbit_runtime": "/foo/bar",
    }
    new_settings = {
        "envars": "name=value",
        "minify": True,
        "microbit_runtime": "/foo/bar",
        "packages": "baz\n",
    }
    view.show_admin.return_value = new_settings
    mock_open = mock.mock_open()
    mock_ip = mock.MagicMock(return_value=["foo", "bar"])
    with mock.patch("builtins.open", mock_open), mock.patch(
        "os.path.isfile", return_value=False
    ), mock.patch("mu.logic.installed_packages", mock_ip):
        ed.show_admin(None)
        mock_open.assert_called_once_with(
            mu.logic.LOG_FILE, "r", encoding="utf8"
        )
        assert view.show_admin.call_count == 1
        assert view.show_admin.call_args[0][1] == settings
        assert ed.envars == [["name", "value"]]
        assert ed.minify is True
        assert ed.microbit_runtime == ""
        assert view.show_message.call_count == 1
        ed.sync_package_state.assert_called_once_with(["foo", "bar"], ["baz"])


def test_sync_package_state():
    """
    Ensure that the expected set operations are carried out so that the
    view's sync_packages method is called with the correct packages.
    """
    view = mock.MagicMock()
    ed = mu.logic.Editor(view)
    old_packages = ["foo", "bar"]
    new_packages = ["bar", "baz"]
    ed.sync_package_state(old_packages, new_packages)
    view.sync_packages.assert_called_once_with(
        {"foo"}, {"baz"}, mu.logic.MODULE_DIR
    )


def test_select_mode():
    """
    It's possible to select and update to a new mode.
    """
    view = mock.MagicMock()
    view.select_mode.return_value = "foo"
    mode = mock.MagicMock()
    mode.is_debugger = False
    ed = mu.logic.Editor(view)
    ed.modes = {"python": mode}
    ed.change_mode = mock.MagicMock()
    ed.select_mode(None)
    assert view.select_mode.call_count == 1
    ed.change_mode.assert_called_once_with("foo")


def test_select_mode_debug_mode():
    """
    It's NOT possible to select and update to a new mode if you're in debug
    mode.
    """
    view = mock.MagicMock()
    mode = mock.MagicMock()
    mode.debugger = True
    ed = mu.logic.Editor(view)
    ed.modes = {"debugger": mode}
    ed.mode = "debugger"
    ed.change_mode = mock.MagicMock()
    ed.select_mode(None)
    assert ed.mode == "debugger"
    assert ed.change_mode.call_count == 0


def test_change_mode():
    """
    It should be possible to change modes in the expected fashion (buttons get
    correctly connected to event handlers).
    """
    view = mock.MagicMock()
    mock_button_bar = mock.MagicMock()
    view.button_bar = mock_button_bar
    view.change_mode = mock.MagicMock()
    ed = mu.logic.Editor(view)
    old_mode = mock.MagicMock()
    old_mode.save_timeout = 5
    old_mode.actions.return_value = [
        {"name": "name", "handler": "handler", "shortcut": "Ctrl+X"}
    ]
    mode = mock.MagicMock()
    mode.save_timeout = 5
    mode.name = "Python"
    mode.actions.return_value = [
        {"name": "name", "handler": "handler", "shortcut": "Ctrl+X"}
    ]
    ed.modes = {"microbit": old_mode, "python": mode}
    ed.mode = "microbit"
    ed.change_mode("python")
    # Check the old mode is closed properly.
    old_mode.remove_repl.assert_called_once_with()
    old_mode.remove_fs.assert_called_once_with()
    old_mode.remove_plotter.assert_called_once_with()
    # Check the new mode is set up correctly.
    assert ed.mode == "python"
    view.change_mode.assert_called_once_with(mode)
    if sys.version_info < (3, 6):
        assert mock_button_bar.connect.call_count == 11
    else:
        assert mock_button_bar.connect.call_count == 12
    view.status_bar.set_mode.assert_called_once_with("Python")
    view.set_timer.assert_called_once_with(5, ed.autosave)


def test_change_mode_no_timer():
    """
    It should be possible to change modes in the expected fashion (buttons get
    correctly connected to event handlers).
    """
    view = mock.MagicMock()
    mock_button_bar = mock.MagicMock()
    view.button_bar = mock_button_bar
    view.change_mode = mock.MagicMock()
    ed = mu.logic.Editor(view)
    mode = mock.MagicMock()
    mode.save_timeout = 0
    mode.name = "Python"
    mode.actions.return_value = [
        {"name": "name", "handler": "handler", "shortcut": "Ctrl+X"}
    ]
    ed.modes = {"python": mode}
    ed.change_mode("python")
    assert ed.mode == "python"
    view.change_mode.assert_called_once_with(mode)
    if sys.version_info < (3, 6):
        assert mock_button_bar.connect.call_count == 11
    else:
        assert mock_button_bar.connect.call_count == 12
    view.status_bar.set_mode.assert_called_once_with("Python")
    view.stop_timer.assert_called_once_with()


def test_change_mode_reset_breakpoints():
    """
    When changing modes, if the new mode does NOT require a debugger, then
    breakpoints should be reset.
    """
    view = mock.MagicMock()
    mock_tab = mock.MagicMock()
    mock_tab.breakpoint_handles = set([1, 2, 3])
    view.widgets = [mock_tab]
    ed = mu.logic.Editor(view)
    mode = mock.MagicMock()
    mode.has_debugger = False
    mode.is_debugger = False
    mode.save_timeout = 5
    ed.modes = {"microbit": mode, "debug": mock.MagicMock()}
    ed.mode = "debug"
    ed.change_mode("microbit")
    assert ed.mode == "microbit"
    assert mock_tab.breakpoint_handles == set()
    mock_tab.reset_annotations.assert_called_once_with()


def test_autosave():
    """
    Ensure the autosave callback does the expected things to the tabs.
    """
    view = mock.MagicMock()
    view.modified = True
    mock_tab = mock.MagicMock()
    mock_tab.path = "foo"
    mock_tab.isModified.return_value = True
    view.widgets = [mock_tab]
    ed = mu.logic.Editor(view)
    ed.save_tab_to_file = mock.MagicMock()
    ed.autosave()
    ed.save_tab_to_file.assert_called_once_with(
        mock_tab, show_error_messages=False
    )


def test_check_usb(microbit_com1):
    """
    Ensure the check_usb callback actually checks for connected USB devices.
    """
    view = mock.MagicMock()
    view.show_confirmation = mock.MagicMock(return_value=QMessageBox.Ok)
    ed = mu.logic.Editor(view)
    ed.change_mode = mock.MagicMock()
    mode_py = mock.MagicMock()
    mode_py.name = "Python3"
    mode_py.runner = None
    mode_py.find_devices.return_value = []
    mode_mb = mock.MagicMock()
    mode_mb.name = "BBC micro:bit"
    mode_mb.find_devices.return_value = [microbit_com1]
    ed.modes = {"microbit": mode_mb, "python": mode_py}
    ed.device_connected = mock.MagicMock()
    ed.check_usb()
    ed.device_connected.emit.assert_called_with(microbit_com1)


def test_check_usb_remove_disconnected_devices(microbit_com1):
    """
    Ensure that if a device is no longer connected, it is removed from
    the set of connected devices.
    """
    view = mock.MagicMock()
    ed = mu.logic.Editor(view)
    # No modes, so no devices should be detected
    ed.modes = {}
    ed.show_status_message = mock.MagicMock()
    ed.connected_devices.add_device(microbit_com1)
    ed.check_usb()
    assert len(ed.connected_devices) == 0


def test_ask_to_change_mode_confirm():
    """
    Ensure the ask_to_change_mode calls change_mode, if user confirms.
    """
    view = mock.MagicMock()
    view.show_confirmation = mock.MagicMock(return_value=QMessageBox.Ok)
    ed = mu.logic.Editor(view)
    ed.change_mode = mock.MagicMock()
    mode_py = mock.MagicMock()
    mode_py.name = "Python3"
    mode_py.runner = None
    mode_mb = mock.MagicMock()
    mode_mb.name = "BBC micro:bit"
    ed.modes = {"microbit": mode_mb, "python": mode_py}
    ed.ask_to_change_mode("microbit", "python", "New device detected")
    assert view.show_confirmation.called
    ed.change_mode.assert_called_once_with("microbit")


def test_ask_to_change_mode_cancel(adafruit_feather):
    """
    Ensure the ask_to_change_mode doesn't change mode if confirmation cancelled
    by user.
    """
    view = mock.MagicMock()
    view.show_confirmation = mock.MagicMock(return_value=QMessageBox.Cancel)
    ed = mu.logic.Editor(view)
    ed.change_mode = mock.MagicMock()
    mode_py = mock.MagicMock()
    mode_py.name = "Python3"
    mode_py.runner = None
    mode_cp = mock.MagicMock()
    mode_cp.name = "CircuitPlayground"
    ed.modes = {"circuitplayground": mode_cp, "python": mode_py}
    ed.ask_to_change_mode(mode_cp, mode_py, "New device detected")
    assert view.show_confirmation.called
    ed.change_mode.assert_not_called()


def test_ask_to_change_mode_already_in_mode(microbit_com1):
    """
    Ensure the ask_to_change_mode doesn't ask to change mode if already
    selected.
    """
    view = mock.MagicMock()
    view.show_confirmation = mock.MagicMock(return_value=QMessageBox.Ok)
    ed = mu.logic.Editor(view)
    ed.change_mode = mock.MagicMock()
    mode_mb = mock.MagicMock()
    mode_mb.name = "BBC micro:bit"
    mode_mb.find_devices.return_value = [microbit_com1]
    mode_cp = mock.MagicMock()
    mode_cp.find_devices.return_value = []
    ed.modes = {"microbit": mode_mb, "circuitplayground": mode_cp}
    ed.mode = "microbit"
    ed.show_status_message = mock.MagicMock()
    ed.ask_to_change_mode(mode_mb, mode_mb, "New device detected")
    view.show_confirmation.assert_not_called()
    ed.change_mode.assert_not_called()


def test_ask_to_change_mode_currently_running_code(microbit_com1):
    """
    Ensure the ask_to_check_mode doesn't ask to change mode if the current mode
    is running code.
    """
    view = mock.MagicMock()
    view.show_confirmation = mock.MagicMock(return_value=QMessageBox.Ok)
    ed = mu.logic.Editor(view)
    ed.change_mode = mock.MagicMock()
    mode_py = mock.MagicMock()
    mode_py.name = "Python3"
    mode_py.runner = True
    mode_py.find_device.return_value = []
    mode_mb = mock.MagicMock()
    mode_mb.name = "BBC micro:bit"
    mode_mb.find_devices.return_value = [microbit_com1]
    ed.modes = {"microbit": mode_mb, "python": mode_py}
    ed.show_status_message = mock.MagicMock()
    ed.ask_to_change_mode(mode_mb, mode_py, "New device detected")
    view.show_confirmation.assert_not_called()
    ed.change_mode.assert_not_called()


def test_ask_to_change_mode_when_selecting_mode_is_silent(adafruit_feather):
    """
    Ensure ask_to_change_mode doesn't ask to change mode if the user has
    the mode selection dialog active (indicated by the selecting_mode flag).
    """
    view = mock.MagicMock()
    view.show_confirmation = mock.MagicMock(return_value=QMessageBox.Cancel)
    ed = mu.logic.Editor(view)
    ed.change_mode = mock.MagicMock()
    mode_py = mock.MagicMock()
    mode_py.name = "Python3"
    mode_py.runner = None
    mode_py.find_devices.return_value = []
    mode_cp = mock.MagicMock()
    mode_cp.name = "CircuitPlayground"
    mode_cp.find_devices.return_value = [adafruit_feather]
    ed.modes = {"circuitplayground": mode_cp, "python": mode_py}
    ed.selecting_mode = True
    ed.ask_to_change_mode(mode_cp, mode_py, "New device detected")
    assert view.show_confirmation.call_count == 0
    ed.change_mode.assert_not_called()


def test_device_changed(microbit_com1, adafruit_feather):
    view = mock.MagicMock()
    ed = mu.logic.Editor(view)
    ed.ask_to_change_mode = mock.MagicMock()
    ed.device_changed(adafruit_feather)
    ed.ask_to_change_mode.assert_called_once_with(
        "circuitpython",
        "CircuitPython",
        "Detected new Adafruit Feather device.",
    )
    assert ed.current_device == adafruit_feather
    ed.device_changed(microbit_com1)
    assert ed.ask_to_change_mode.call_count == 2
    assert ed.current_device == microbit_com1


def test_show_status_message():
    """
    Ensure the method calls the status_bar in the view layer.
    """
    msg = "Hello, World!"
    view = mock.MagicMock()
    ed = mu.logic.Editor(view)
    ed.show_status_message(msg, 8)
    view.status_bar.set_message.assert_called_once_with(msg, 8000)


def test_debug_toggle_breakpoint_as_debugger():
    """
    If a breakpoint is toggled in debug mode, pass it to the toggle_breakpoint
    method in the debug client.
    """
    view = mock.MagicMock()
    view.current_tab.text.return_value = 'print("Hello")'
    ed = mu.logic.Editor(view)
    mock_debugger = mock.MagicMock()
    mock_debugger.has_debugger = False
    mock_debugger.is_debugger = True
    ed.modes = {"debugger": mock_debugger}
    ed.mode = "debugger"
    ed.debug_toggle_breakpoint(1, 10, False)
    mock_debugger.toggle_breakpoint.assert_called_once_with(
        10, view.current_tab
    )


def test_debug_toggle_breakpoint_on():
    """
    Toggle the breakpoint on when not in debug mode by tracking it in the
    tab.breakpoint_handles set.
    """
    view = mock.MagicMock()
    view.current_tab.breakpoint_handles = set()
    view.current_tab.markersAtLine.return_value = False
    view.current_tab.markerAdd.return_value = 999  # the tracked marker handle.
    ed = mu.logic.Editor(view)
    mock_debugger = mock.MagicMock()
    mock_debugger.has_debugger = True
    mock_debugger.is_debugger = False
    ed.modes = {"python": mock_debugger}
    ed.mode = "python"
    with mock.patch("mu.logic.is_breakpoint_line", return_value=True):
        ed.debug_toggle_breakpoint(1, 10, False)
    view.current_tab.markerAdd.assert_called_once_with(
        10, view.current_tab.BREAKPOINT_MARKER
    )
    assert 999 in view.current_tab.breakpoint_handles


def test_debug_toggle_breakpoint_off():
    """
    Toggle the breakpoint off when not in debug mode by tracking it in the
    tab.breakpoint_handles set.
    """
    view = mock.MagicMock()
    view.current_tab.breakpoint_handles = set([10])
    ed = mu.logic.Editor(view)
    mock_debugger = mock.MagicMock()
    mock_debugger.has_debugger = True
    mock_debugger.is_debugger = False
    ed.modes = {"python": mock_debugger}
    ed.mode = "python"
    with mock.patch("mu.logic.is_breakpoint_line", return_value=True):
        ed.debug_toggle_breakpoint(1, 10, False)
    view.current_tab.markerDelete.assert_called_once_with(10, -1)


def test_debug_toggle_breakpoint_on_invalid_breakpoint_line():
    """
    If a breakpoint is toggled on, it won't work if the line isn't a valid
    breakpoint line.
    """
    view = mock.MagicMock()
    view.current_tab.text.return_value = '#print("Hello")'
    ed = mu.logic.Editor(view)
    mock_debugger = mock.MagicMock()
    mock_debugger.has_debugger = False
    mock_debugger.is_debugger = True
    ed.modes = {"debugger": mock_debugger}
    ed.mode = "debugger"
    ed.debug_toggle_breakpoint(1, 10, False)
    assert view.show_message.call_count == 1


def test_debug_toggle_breakpoint_off_invalid_breakpoint_line():
    """
    It should be possible to remove breakpoints from *invalid* breakpoint
    lines.
    """
    view = mock.MagicMock()
    view.current_tab.text.return_value = '#print("Hello")'
    view.current_tab.markersAtLine.return_value = True
    view.current_tab.breakpoint_handles = set([10])
    ed = mu.logic.Editor(view)
    mock_mode = mock.MagicMock()
    mock_mode.has_debugger = True
    mock_mode.is_debugger = False
    ed.modes = {"python": mock_mode}
    ed.mode = "python"
    ed.debug_toggle_breakpoint(1, 10, False)
    view.current_tab.markerDelete.assert_called_once_with(10, -1)


def test_rename_tab_no_tab_id():
    """
    If no tab id is supplied (i.e. this method was triggered by the shortcut
    instead of the double-click event), then use the tab currently in focus.
    """
    view = mock.MagicMock()
    view.get_save_path.return_value = "foo"
    mock_tab = mock.MagicMock()
    mock_tab.path = "old.py"
    view.current_tab = mock_tab
    ed = mu.logic.Editor(view)
    ed.save = mock.MagicMock()
    ed.check_for_shadow_module = mock.MagicMock(return_value=False)
    ed.rename_tab()
    view.get_save_path.assert_called_once_with("old.py")
    assert mock_tab.path == "foo.py"
    ed.save.assert_called_once_with()


def test_rename_tab():
    """
    If there's a tab id, the function being tested is reacting to a double-tap
    so make sure the expected tab is grabbed from the view.
    """
    view = mock.MagicMock()
    view.get_save_path.return_value = "foo"
    mock_tab = mock.MagicMock()
    mock_tab.path = "old.py"
    view.tabs.widget.return_value = mock_tab
    ed = mu.logic.Editor(view)
    ed.save = mock.MagicMock()
    ed.check_for_shadow_module = mock.MagicMock(return_value=False)
    ed.rename_tab(1)
    view.get_save_path.assert_called_once_with("old.py")
    view.tabs.widget.assert_called_once_with(1)
    assert mock_tab.path == "foo.py"
    ed.save.assert_called_once_with()


def test_rename_tab_with_shadow_module():
    """
    If the user attempts to rename the tab to a filename which shadows a
    Python module, then a warning should appear and the process aborted.
    """
    view = mock.MagicMock()
    view.get_save_path.return_value = "foo"
    mock_tab = mock.MagicMock()
    mock_tab.path = "old.py"
    view.tabs.widget.return_value = mock_tab
    ed = mu.logic.Editor(view)
    ed.save = mock.MagicMock()
    ed.check_for_shadow_module = mock.MagicMock(return_value=True)
    ed.rename_tab(1)
    view.get_save_path.assert_called_once_with("old.py")
    view.tabs.widget.assert_called_once_with(1)
    assert view.show_message.call_count == 1
    assert mock_tab.path == "old.py"
    assert ed.save.call_count == 0


def test_rename_tab_avoid_duplicating_other_tab_name():
    """
    If the user attempts to rename the tab to a filename used by another tab
    then show an error message and don't rename anything.
    """
    view = mock.MagicMock()
    view.get_save_path.return_value = "foo"
    mock_other_tab = mock.MagicMock()
    mock_other_tab.path = "foo.py"
    view.widgets = [mock_other_tab]
    mock_tab = mock.MagicMock()
    mock_tab.path = "old.py"
    view.tabs.widget.return_value = mock_tab
    ed = mu.logic.Editor(view)
    ed.check_for_shadow_module = mock.MagicMock(return_value=False)
    ed.rename_tab(1)
    view.show_message.assert_called_once_with(
        "Could not rename file.",
        "A file of that name is already " "open in Mu.",
    )
    assert mock_tab.path == "old.py"


def test_logic_independent_import_logic():
    """
    It should be possible to import the logic and app
    modules from the mu package independently of each
    other.
    """
    subprocess.run([sys.executable, "-c", "from mu import logic"], check=True)


def test_logic_independent_import_app():
    """
    It should be possible to import the logic and app
    modules from the mu package independently of each
    other.
    """
    subprocess.run([sys.executable, "-c", "from mu import app"], check=True)


#
# Tests for newline detection
# Mu should detect the majority newline convention
# in a loaded file and use that convention when writing
# the file out again. Internally all newlines are MU_NEWLINE
#


def test_read_newline_no_text():
    """If the file being loaded is empty, use the platform default newline"""
    with generate_python_file() as filepath:
        text, newline = mu.logic.read_and_decode(filepath)
        assert text.count("\r\n") == 0
        assert newline == os.linesep


def test_read_newline_all_unix():
    """If the file being loaded has only the Unix convention, use that"""
    with generate_python_file("abc\ndef") as filepath:
        text, newline = mu.logic.read_and_decode(filepath)
        assert text.count("\r\n") == 0
        assert newline == "\n"


def test_read_newline_all_windows():
    """If the file being loaded has only the Windows convention, use that"""
    with generate_python_file("abc\r\ndef") as filepath:
        text, newline = mu.logic.read_and_decode(filepath)
        assert text.count("\r\n") == 0
        assert newline == "\r\n"


def test_read_newline_most_unix():
    """If the file being loaded has mostly the Unix convention, use that"""
    with generate_python_file("\nabc\r\ndef\n") as filepath:
        text, newline = mu.logic.read_and_decode(filepath)
        assert text.count("\r\n") == 0
        assert newline == "\n"


def test_read_newline_most_windows():
    """If the file being loaded has mostly the Windows convention, use that"""
    with generate_python_file("\r\nabc\ndef\r\n") as filepath:
        text, newline = mu.logic.read_and_decode(filepath)
        assert text.count("\r\n") == 0
        assert newline == "\r\n"


def test_read_newline_equal_match():
    """If the file being loaded has an equal number of Windows and
    Unix newlines, use the platform default
    """
    with generate_python_file("\r\nabc\ndef") as filepath:
        text, newline = mu.logic.read_and_decode(filepath)
        assert text.count("\r\n") == 0
        assert newline == os.linesep


#
# When writing Mu should honour the line-ending convention found inbound
#
def test_write_newline_to_unix():
    """If the file had Unix newlines it should be saved with Unix newlines

    (In principle this check is unnecessary as Unix newlines are currently
    the Mu internal default; but we leave it here in case that situation
    changes)
    """
    with generate_python_file() as filepath:
        test_string = "\r\n".join("the cat sat on the mat".split())
        mu.logic.save_and_encode(test_string, filepath, "\n")
        with open(filepath, newline="") as f:
            text = f.read()
            assert text.count("\r\n") == 0
            assert text.count("\n") == test_string.count("\r\n") + 1


def test_write_newline_to_windows():
    """If the file had Windows newlines it should be saved with Windows
    newlines
    """
    with generate_python_file() as filepath:
        test_string = "\n".join("the cat sat on the mat".split())
        mu.logic.save_and_encode(test_string, filepath, "\r\n")
        with open(filepath, newline="") as f:
            text = f.read()
            assert len(re.findall("[^\r]\n", text)) == 0
            assert text.count("\r\n") == test_string.count("\n") + 1


#
# Generate a Unicode test string which includes all the usual
# 7-bit characters but also an 8th-bit range which tends to
# trip things up between encodings
#
BYTES_TEST_STRING = bytes(range(0x20, 0x80)) + bytes(range(0xA0, 0xFF))
UNICODE_TEST_STRING = BYTES_TEST_STRING.decode("iso-8859-1")


#
# Tests for encoding detection
# Mu should detect:
# - BOM (UTF8/16)
# - Encoding cooke, eg # -*- coding: utf-8 -*-
# - fallback to the platform default (locale.getpreferredencoding())
#
def test_read_utf8bom():
    """Successfully decode from utf-8 encoded with BOM"""
    with generate_python_file() as filepath:
        with open(filepath, "w", encoding="utf-8-sig") as f:
            f.write(UNICODE_TEST_STRING)
        text, _ = mu.logic.read_and_decode(filepath)
        assert text == UNICODE_TEST_STRING


def test_read_utf16bebom():
    """Successfully decode from utf-16 BE encoded with BOM"""
    with generate_python_file() as filepath:
        with open(filepath, "wb") as f:
            f.write(codecs.BOM_UTF16_BE)
            f.write(UNICODE_TEST_STRING.encode("utf-16-be"))
        text, _ = mu.logic.read_and_decode(filepath)
        assert text == UNICODE_TEST_STRING


def test_read_utf16lebom():
    """Successfully decode from utf-16 LE encoded with BOM"""
    with generate_python_file() as filepath:
        with open(filepath, "wb") as f:
            f.write(codecs.BOM_UTF16_LE)
            f.write(UNICODE_TEST_STRING.encode("utf-16-le"))
        text, _ = mu.logic.read_and_decode(filepath)
        assert text == UNICODE_TEST_STRING


def test_read_encoding_cookie():
    """Successfully decode from iso-8859-1 with an encoding cookie"""
    encoding_cookie = ENCODING_COOKIE.replace(mu.logic.ENCODING, "iso-8859-1")
    test_string = encoding_cookie + UNICODE_TEST_STRING
    with generate_python_file() as filepath:
        with open(filepath, "wb") as f:
            f.write(test_string.encode("iso-8859-1"))
        text, _ = mu.logic.read_and_decode(filepath)
        assert text == test_string


def test_read_encoding_mu_default():
    """Successfully decode from the mu default"""
    test_string = UNICODE_TEST_STRING.encode(mu.logic.ENCODING)
    with generate_python_file() as filepath:
        with open(filepath, "wb") as f:
            f.write(test_string)
        text, _ = mu.logic.read_and_decode(filepath)
        assert text == UNICODE_TEST_STRING


def test_read_encoding_default():
    """Successfully decode from the default locale"""
    test_string = UNICODE_TEST_STRING.encode(locale.getpreferredencoding())
    with generate_python_file() as filepath:
        with open(filepath, "wb") as f:
            f.write(test_string)
        text, _ = mu.logic.read_and_decode(filepath)
        assert text == UNICODE_TEST_STRING


def test_read_encoding_unsuccessful():
    """Fail to decode encoded text"""
    #
    # Have to work quite hard to produce text which will definitely
    # fail to decode since UTF-8 and cp1252 (the default on this
    # computer) will, between them, decode nearly anything!
    #
    with generate_python_file() as filepath:
        with open(filepath, "wb") as f:
            f.write(codecs.BOM_UTF8)
            f.write(b"\xd8\x00")
        with pytest.raises(UnicodeDecodeError):
            text, _ = mu.logic.read_and_decode(filepath)


#
# When writing, if the text has an encoding cookie, then that encoding
# should be used. Otherwise, UTF-8 should be used and no encoding cookie
# added
#
def test_write_encoding_cookie_no_cookie():
    """If the text has no cookie of its own utf-8 will be used
    when saving and no cookie added
    """
    test_string = UNICODE_TEST_STRING
    with generate_python_file() as filepath:
        mu.logic.save_and_encode(test_string, filepath)
        with open(filepath, encoding=mu.logic.ENCODING) as f:
            for line in f:
                assert line == test_string + "\n"
                break


def test_write_encoding_cookie_existing_cookie():
    """If the text has a encoding cookie of its own then that encoding will
    be used when saving and no change made to the cookie
    """
    encoding = "iso-8859-1"
    cookie = ENCODING_COOKIE.replace(mu.logic.ENCODING, encoding)
    test_string = cookie + UNICODE_TEST_STRING
    with generate_python_file() as filepath:
        mu.logic.save_and_encode(test_string, filepath)
        with open(filepath, encoding=encoding) as f:
            assert next(f) == cookie
            assert next(f) == UNICODE_TEST_STRING + "\n"


def test_write_invalid_codec():
    """If an encoding cookie is present but specifies an unknown codec,
    utf-8 will be used instead
    """
    encoding = "INVALID"
    cookie = ENCODING_COOKIE.replace(mu.logic.ENCODING, encoding)
    test_string = cookie + UNICODE_TEST_STRING
    with generate_python_file() as filepath:
        mu.logic.save_and_encode(test_string, filepath)
        with open(filepath, encoding=mu.logic.ENCODING) as f:
            assert next(f) == cookie
            assert next(f) == UNICODE_TEST_STRING + "\n"


def test_handle_open_file():
    """
    Ensure on_open_file event handler fires as expected with the editor's
    direct_load when the view's open_file signal is emitted.
    """

    class Dummy(QObject):
        open_file = pyqtSignal(str)

    view = Dummy()
    edit = mu.logic.Editor(view)
    m = mock.MagicMock()
    edit.direct_load = m
    view.open_file.emit("/test/path.py")
    m.assert_called_once_with("/test/path.py")


def test_load_cli():
    """
    Ensure loading paths specified from the command line works as expected.
    """
    mock_view = mock.MagicMock()
    ed = mu.logic.Editor(mock_view)
    m = mock.MagicMock()
    ed.direct_load = m
    ed.load_cli(["test.py"])
    m.assert_called_once_with(os.path.abspath("test.py"))

    m = mock.MagicMock()
    ed.direct_load = m
    ed.load_cli([5])
    assert m.call_count == 0


def test_abspath():
    """
    Ensure a set of unique absolute paths is returned, given a list of
    arbitrary paths.
    """
    ed = mu.logic.Editor(mock.MagicMock())
    paths = ["foo", "bar", "bar"]
    result = ed._abspath(paths)
    assert len(result) == 2
    assert os.path.abspath("foo") in result
    assert os.path.abspath("bar") in result


def test_abspath_fail():
    """
    If given a problematic arbitrary path, _abspath will log the problem but
    continue to process the "good" paths.
    """
    ed = mu.logic.Editor(mock.MagicMock())
    paths = ["foo", "bar", 5, "bar"]
    with mock.patch("mu.logic.logger.error") as mock_error:
        result = ed._abspath(paths)
        assert mock_error.call_count == 1
    assert len(result) == 2
    assert os.path.abspath("foo") in result
    assert os.path.abspath("bar") in result


def test_find_replace_cancelled():
    """
    If the activated find/replace dialog is cancelled, no status message is
    displayed.
    """
    mock_view = mock.MagicMock()
    mock_view.show_find_replace.return_value = False
    ed = mu.logic.Editor(mock_view)
    ed.show_status_message = mock.MagicMock()
    ed.find_replace()
    ed.show_status_message.call_count == 0


def test_find_replace_no_find():
    """
    If the user fails to supply something to find, display a modal warning
    message to explain the problem.
    """
    mock_view = mock.MagicMock()
    mock_view.show_find_replace.return_value = ("", "", False)
    ed = mu.logic.Editor(mock_view)
    ed.show_message = mock.MagicMock()
    ed.find_replace()
    msg = "You must provide something to find."
    info = "Please try again, this time with something in the find box."
    mock_view.show_message.assert_called_once_with(msg, info)


def test_find_replace_find_matched():
    """
    If the user just supplies a find target and it is matched in the code then
    the expected status message should be shown.
    """
    mock_view = mock.MagicMock()
    mock_view.show_find_replace.return_value = ("foo", "", False)
    mock_view.highlight_text.return_value = True
    ed = mu.logic.Editor(mock_view)
    ed.show_status_message = mock.MagicMock()
    ed.find_replace()
    mock_view.highlight_text.assert_called_once_with("foo")
    assert ed.find == "foo"
    assert ed.replace == ""
    assert ed.global_replace is False
    ed.show_status_message.assert_called_once_with(
        'Highlighting matches for "foo".'
    )


def test_find_replace_find_unmatched():
    """
    If the user just supplies a find target and it is UN-matched in the code
    then the expected status message should be shown.
    """
    mock_view = mock.MagicMock()
    mock_view.show_find_replace.return_value = ("foo", "", False)
    mock_view.highlight_text.return_value = False
    ed = mu.logic.Editor(mock_view)
    ed.show_status_message = mock.MagicMock()
    ed.find_replace()
    ed.show_status_message.assert_called_once_with('Could not find "foo".')


def test_find_replace_replace_no_match():
    """
    If the user supplies both a find and replace target and the find target is
    UN-matched in the code, then the expected status message should be shown.
    """
    mock_view = mock.MagicMock()
    mock_view.show_find_replace.return_value = ("foo", "bar", False)
    mock_view.replace_text.return_value = 0
    ed = mu.logic.Editor(mock_view)
    ed.show_status_message = mock.MagicMock()
    ed.find_replace()
    assert ed.find == "foo"
    assert ed.replace == "bar"
    assert ed.global_replace is False
    mock_view.replace_text.assert_called_once_with("foo", "bar", False)
    ed.show_status_message.assert_called_once_with('Could not find "foo".')


def test_find_replace_replace_single_match():
    """
    If the user supplies both a find and replace target and the find target is
    matched once in the code, then the expected status message should be shown.
    """
    mock_view = mock.MagicMock()
    mock_view.show_find_replace.return_value = ("foo", "bar", False)
    mock_view.replace_text.return_value = 1
    ed = mu.logic.Editor(mock_view)
    ed.show_status_message = mock.MagicMock()
    ed.find_replace()
    assert ed.find == "foo"
    assert ed.replace == "bar"
    assert ed.global_replace is False
    mock_view.replace_text.assert_called_once_with("foo", "bar", False)
    ed.show_status_message.assert_called_once_with(
        'Replaced "foo" with "bar".'
    )


def test_find_replace_replace_multi_match():
    """
    If the user supplies both a find and replace target and the find target is
    matched many times in the code, then the expected status message should be
    shown.
    """
    mock_view = mock.MagicMock()
    mock_view.show_find_replace.return_value = ("foo", "bar", True)
    mock_view.replace_text.return_value = 4
    ed = mu.logic.Editor(mock_view)
    ed.show_status_message = mock.MagicMock()
    ed.find_replace()
    assert ed.find == "foo"
    assert ed.replace == "bar"
    assert ed.global_replace is True
    mock_view.replace_text.assert_called_once_with("foo", "bar", True)
    ed.show_status_message.assert_called_once_with(
        'Replaced 4 matches of "foo" with "bar".'
    )


def test_toggle_comments():
    """
    Ensure the method in the view for toggling comments on and off is called.
    """
    mock_view = mock.MagicMock()
    ed = mu.logic.Editor(mock_view)
    ed.toggle_comments()
    mock_view.toggle_comments.assert_called_once_with()


@pytest.mark.skipif(sys.version_info < (3, 6), reason="Requires Python3.6")
def test_tidy_code_no_tab():
    """
    If there's no current tab ensure black isn't called.
    """
    mock_view = mock.MagicMock()
    mock_view.current_tab = None
    ed = mu.logic.Editor(mock_view)
    ed.show_status_message = mock.MagicMock()
    ed.tidy_code()
    assert ed.show_status_message.call_count == 0


@pytest.mark.skipif(sys.version_info < (3, 6), reason="Requires Python3.6")
def test_tidy_code_not_python():
    """
    If the current tab doesn't contain Python, abort.
    """
    mock_view = mock.MagicMock()
    mock_view.current_tab = mock.MagicMock()
    mock_view.current_tab.path = "foo.html"
    ed = mu.logic.Editor(mock_view)
    ed.show_status_message = mock.MagicMock()
    ed.tidy_code()
    assert ed.show_status_message.call_count == 0


@pytest.mark.skipif(sys.version_info < (3, 6), reason="Requires Python3.6")
def test_tidy_code_valid_python():
    """
    Ensure the "good case" works as expected (the code is reformatted and Mu
    shows a status message to confirm so).
    """
    mock_view = mock.MagicMock()
    mock_view.current_tab.text.return_value = "print('hello')"
    ed = mu.logic.Editor(mock_view)
    ed.show_status_message = mock.MagicMock()
    ed.tidy_code()
    tab = mock_view.current_tab
    tab.SendScintilla.assert_called_once_with(
        tab.SCI_SETTEXT, b'print("hello")\n'
    )
    assert ed.show_status_message.call_count == 1


@pytest.mark.skipif(sys.version_info < (3, 6), reason="Requires Python3.6")
def test_tidy_code_invalid_python():
    """
    If the code is incorrectly formatted so black can't do its thing, ensure
    that a message is shown to the user to say so.
    """
    mock_view = mock.MagicMock()
    mock_view.current_tab.text.return_value = "print('hello'"
    ed = mu.logic.Editor(mock_view)
    ed.tidy_code()
    assert mock_view.show_message.call_count == 1


def test_device_init(microbit_com1):
    """
    Test that all properties are set properly and can be read.
    """
    assert microbit_com1.vid == 0x0D28
    assert microbit_com1.pid == 0x0204
    assert microbit_com1.port == "COM1"
    assert microbit_com1.serial_number == 123456
    assert microbit_com1.long_mode_name == "BBC micro:bit"
    assert microbit_com1.short_mode_name == "microbit"


def test_device_with_no_board_name_is_mode_name(microbit_com1):
    """
    Test that when no board name is given, the board name is the same
    as the mode name.
    """
    assert microbit_com1.name == "BBC micro:bit"


def test_com1_equality(microbit_com1):
    """
    Test that two separate Device-objects representing the same device
    are recognized as equal.
    """
    identical_microbit_com1 = mu.logic.Device(
        0x0D28,
        0x0204,
        "COM1",
        123456,
        "ARM",
        "BBC micro:bit",
        "microbit",
        None,
    )
    assert microbit_com1 == identical_microbit_com1


def test_com1_not_equal_on_different_ports(microbit_com1):
    """
    Test that if two otherwise identical devices differ on the port, they
    are not recognized as being equal.
    """
    microbit_com2 = mu.logic.Device(
        0x0D28,
        0x0204,
        "COM2",
        123456,
        "ARM",
        "BBC micro:bit",
        "microbit",
        None,
    )
    assert microbit_com1 != microbit_com2


def test_com1_hash_equality(microbit_com1):
    """
    Test that hash function returns the same for two identical Device-objects.
    """
    identical_microbit_com1 = mu.logic.Device(
        0x0D28,
        0x0204,
        "COM1",
        123456,
        "ARM",
        "BBC micro:bit",
        "microbit",
        None,
    )
    assert hash(microbit_com1) == hash(identical_microbit_com1)


def test_com1_hash_not_equal_on_different_ports(microbit_com1):
    """
    Test that the hash function differs, when two otherwise identical
    devices are connected to two different ports.
    """
    microbit_com2 = mu.logic.Device(
        0x0D28,
        0x0204,
        "COM2",
        123456,
        "ARM",
        "BBC micro:bit",
        "microbit",
        None,
    )
    assert hash(microbit_com1) != hash(microbit_com2)<|MERGE_RESOLUTION|>--- conflicted
+++ resolved
@@ -67,13 +67,9 @@
 
 @contextlib.contextmanager
 def generate_python_files(contents, dirpath=None):
-<<<<<<< HEAD
-    """Create a temp directory and populate it with .py files then remove it"""
-=======
     """
     Create a temp directory and populate it with .py files, then remove it.
     """
->>>>>>> 4a6fb096
     dirpath = dirpath or tempfile.mkdtemp(prefix="mu-")
     yield list(_generate_python_files(contents, dirpath))
     shutil.rmtree(dirpath)
@@ -81,14 +77,9 @@
 
 @contextlib.contextmanager
 def generate_python_file(text="", dirpath=None):
-<<<<<<< HEAD
-    """Create a temp directory and populate it with one .py file,
-    then remove it"""
-=======
     """
     Create a temp directory and populate it with on .py file, then remove it.
     """
->>>>>>> 4a6fb096
     dirpath = dirpath or tempfile.mkdtemp(prefix="mu-")
     for filepath in _generate_python_files([text], dirpath):
         yield filepath
