# -*- coding: utf-8 -*-
"""
Tests for the Editor and REPL logic.
"""
import sys
import os.path
import json
import pytest
import mu.logic
from PyQt5.QtWidgets import QMessageBox
from unittest import mock
from mu import __version__


SESSION = json.dumps({
    'theme': 'night',
    'mode': 'python',
    'paths': [
        'path/foo.py',
        'path/bar.py',
    ],
})


def test_CONSTANTS():
    """
    Ensure the expected constants exist.
    """
    assert mu.logic.HOME_DIRECTORY
    assert mu.logic.DATA_DIR
    assert mu.logic.WORKSPACE_NAME


def test_write_and_flush():
    """
    Ensure the write and flush function tries to write to the filesystem and
    flush so the write happens immediately.
    """
    mock_fd = mock.MagicMock()
    mock_content = mock.MagicMock()
    with mock.patch('mu.logic.os.fsync') as fsync:
        mu.logic.write_and_flush(mock_fd, mock_content)
        fsync.assert_called_once_with(mock_fd)
    mock_fd.write.assert_called_once_with(mock_content)
    mock_fd.flush.assert_called_once_with()


def test_get_settings_app_path():
    """
    Find a settings file in the application location when run using Python.
    """
    fake_app_path = os.path.dirname(__file__)
    fake_app_script = os.path.join(fake_app_path, 'run.py')
    wrong_fake_path = 'wrong/path/to/executable'
    fake_local_settings = os.path.join(fake_app_path, 'settings.json')
    with mock.patch.object(sys, 'executable', wrong_fake_path), \
            mock.patch.object(sys, 'argv', [fake_app_script]):
        assert mu.logic.get_settings_path() == fake_local_settings


def test_get_settings_app_path_frozen():
    """
    Find a settings file in the application location when it has been frozen
    using PyInstaller.
    """
    fake_app_path = os.path.dirname(__file__)
    fake_app_script = os.path.join(fake_app_path, 'mu.exe')
    wrong_fake_path = 'wrong/path/to/executable'
    fake_local_settings = os.path.join(fake_app_path, 'settings.json')
    with mock.patch.object(sys, 'frozen', create=True, return_value=True), \
            mock.patch('platform.system', return_value='not_Darwin'), \
            mock.patch.object(sys, 'executable', fake_app_script), \
            mock.patch.object(sys, 'argv', [wrong_fake_path]):
        assert mu.logic.get_settings_path() == fake_local_settings


def test_get_settings_app_path_frozen_osx():
    """
    Find a settings file in the application location when it has been frozen
    using PyInstaller on macOS (as the path is different in the app bundle).
    """
    fake_app_path = os.path.join(os.path.dirname(__file__), 'a', 'b', 'c')
    fake_app_script = os.path.join(fake_app_path, 'mu.exe')
    wrong_fake_path = 'wrong/path/to/executable'
    fake_local_settings = os.path.abspath(os.path.join(
        fake_app_path, '..', '..', '..', 'settings.json'))
    with mock.patch.object(sys, 'frozen', create=True, return_value=True), \
            mock.patch('platform.system', return_value='Darwin'), \
            mock.patch.object(sys, 'executable', fake_app_script), \
            mock.patch.object(sys, 'argv', [wrong_fake_path]):
        assert mu.logic.get_settings_path() == fake_local_settings


def test_get_settings_data_path():
    """
    Find a settings file in the data location.
    """
    mock_open = mock.mock_open()
    mock_exists = mock.MagicMock()
    mock_exists.side_effect = [False, True]
    mock_json_dump = mock.MagicMock()
    with mock.patch('os.path.exists', mock_exists), \
            mock.patch('builtins.open', mock_open), \
            mock.patch('json.dump', mock_json_dump), \
            mock.patch('mu.logic.DATA_DIR', 'fake_path'):
        assert mu.logic.get_settings_path() == os.path.join(
            'fake_path', 'settings.json')
    assert not mock_json_dump.called


def test_get_settings_no_files():
    """
    No settings files found, so create one.
    """
    mock_open = mock.mock_open()
    mock_json_dump = mock.MagicMock()
    with mock.patch('os.path.exists', return_value=False), \
            mock.patch('builtins.open', mock_open), \
            mock.patch('json.dump', mock_json_dump), \
            mock.patch('mu.logic.DATA_DIR', 'fake_path'):
        assert mu.logic.get_settings_path() == os.path.join(
            'fake_path', 'settings.json')
    assert mock_json_dump.call_count == 1


def test_get_settings_no_files_cannot_create():
    """
    No settings files found, attempting to create one causes Mu to log and
    make do.
    """
    mock_open = mock.MagicMock()
    mock_open.return_value.__enter__.side_effect = FileNotFoundError('Bang')
    mock_open.return_value.__exit__ = mock.Mock()
    mock_json_dump = mock.MagicMock()
    with mock.patch('os.path.exists', return_value=False), \
            mock.patch('builtins.open', mock_open), \
            mock.patch('json.dump', mock_json_dump), \
            mock.patch('mu.logic.DATA_DIR', 'fake_path'), \
            mock.patch('mu.logic.logger', return_value=None) as logger:
        mu.logic.get_settings_path()
        msg = 'Unable to create settings file: ' \
              'fake_path{}settings.json'.format(os.path.sep)
        logger.error.assert_called_once_with(msg)


def test_check_flake():
    """
    Ensure the check_flake method calls PyFlakes with the expected code
    reporter.
    """
    mock_r = mock.MagicMock()
    mock_r.log = [{'line_no': 2, 'column': 0, 'message': 'b'}]
    with mock.patch('mu.logic.MuFlakeCodeReporter', return_value=mock_r), \
            mock.patch('mu.logic.check', return_value=None) as mock_check:
        result = mu.logic.check_flake('foo.py', 'some code')
        assert result == {2: mock_r.log}
        mock_check.assert_called_once_with('some code', 'foo.py', mock_r)


def test_check_flake_needing_expansion():
    """
    Ensure the check_flake method calls PyFlakes with the expected code
    reporter.
    """
    mock_r = mock.MagicMock()
    msg = "'microbit.foo' imported but unused"
    mock_r.log = [{'line_no': 2, 'column': 0, 'message': msg}]
    with mock.patch('mu.logic.MuFlakeCodeReporter', return_value=mock_r), \
            mock.patch('mu.logic.check', return_value=None) as mock_check:
        code = 'from microbit import *'
        result = mu.logic.check_flake('foo.py', code)
        assert result == {}
        mock_check.assert_called_once_with(mu.logic.EXPANDED_IMPORT, 'foo.py',
                                           mock_r)


def test_check_flake_with_builtins():
    """
    If a list of assumed builtin symbols is passed, any "undefined name"
    messages for them are ignored.
    """
    mock_r = mock.MagicMock()
    mock_r.log = [{'line_no': 2, 'column': 0,
                  'message': "undefined name 'foo'"}]
    with mock.patch('mu.logic.MuFlakeCodeReporter', return_value=mock_r), \
            mock.patch('mu.logic.check', return_value=None) as mock_check:
        result = mu.logic.check_flake('foo.py', 'some code',
                                      builtins=['foo', ])
        assert result == {}
        mock_check.assert_called_once_with('some code', 'foo.py', mock_r)


def test_check_pycodestyle():
    """
    Ensure the expected result if generated from the PEP8 style validator.
    """
    code = "import foo\n\n\n\n\n\ndef bar():\n    pass\n"  # Generate E303
    result = mu.logic.check_pycodestyle(code)
    assert len(result) == 1
    assert result[6][0]['line_no'] == 6
    assert result[6][0]['column'] == 0
    assert ' above this line' in result[6][0]['message']
    assert result[6][0]['code'] == 'E303'


def test_MuFlakeCodeReporter_init():
    """
    Check state is set up as expected.
    """
    r = mu.logic.MuFlakeCodeReporter()
    assert r.log == []


def test_MuFlakeCodeReporter_unexpected_error():
    """
    Check the reporter handles unexpected errors.
    """
    r = mu.logic.MuFlakeCodeReporter()
    r.unexpectedError('foo.py', 'Nobody expects the Spanish Inquisition!')
    assert len(r.log) == 1
    assert r.log[0]['line_no'] == 0
    assert r.log[0]['filename'] == 'foo.py'
    assert r.log[0]['message'] == 'Nobody expects the Spanish Inquisition!'


def test_MuFlakeCodeReporter_syntax_error():
    """
    Check the reporter handles syntax errors in a humane and kid friendly
    manner.
    """
    msg = ('Syntax error. Python cannot understand this line. Check for '
           'missing characters!')
    r = mu.logic.MuFlakeCodeReporter()
    r.syntaxError('foo.py', 'something incomprehensible to kids', '2', 3,
                  'source')
    assert len(r.log) == 1
    assert r.log[0]['line_no'] == 1
    assert r.log[0]['message'] == msg
    assert r.log[0]['column'] == 2
    assert r.log[0]['source'] == 'source'


def test_MuFlakeCodeReporter_flake_matched():
    """
    Check the reporter handles flake (regular) errors that match the expected
    message structure.
    """
    r = mu.logic.MuFlakeCodeReporter()
    err = "foo.py:4: something went wrong"
    r.flake(err)
    assert len(r.log) == 1
    assert r.log[0]['line_no'] == 3
    assert r.log[0]['column'] == 0
    assert r.log[0]['message'] == 'something went wrong'


def test_MuFlakeCodeReporter_flake_un_matched():
    """
    Check the reporter handles flake errors that do not conform to the expected
    message structure.
    """
    r = mu.logic.MuFlakeCodeReporter()
    err = "something went wrong"
    r.flake(err)
    assert len(r.log) == 1
    assert r.log[0]['line_no'] == 0
    assert r.log[0]['column'] == 0
    assert r.log[0]['message'] == 'something went wrong'


def test_REPL_posix():
    """
    The port is set correctly in a posix environment.
    """
    with mock.patch('os.name', 'posix'):
        r = mu.logic.REPL('ttyACM0')
        assert r.port == '/dev/ttyACM0'


def test_REPL_nt():
    """
    The port is set correctly in an nt (Windows) environment.
    """
    with mock.patch('os.name', 'nt'):
        r = mu.logic.REPL('COM0')
        assert r.port == 'COM0'


def test_REPL_unsupported():
    """
    A NotImplementedError is raised on an unsupported OS.
    """
    with mock.patch('os.name', 'SPARC'):
        with pytest.raises(NotImplementedError):
            mu.logic.REPL('tty0')


def test_editor_init():
    """
    Ensure a new instance is set-up correctly and creates the required folders
    upon first start.
    """
    view = mock.MagicMock()
    # Check the editor attempts to create required directories if they don't
    # already exist.
    with mock.patch('os.path.exists', return_value=False), \
            mock.patch('os.makedirs', return_value=None) as mkd:
        e = mu.logic.Editor(view)
        assert e._view == view
        assert e.theme == 'day'
        assert mkd.call_count == 1
        assert mkd.call_args_list[0][0][0] == mu.logic.DATA_DIR


def test_editor_setup():
    """
    An editor should have a modes attribute.
    """
    view = mock.MagicMock()
    e = mu.logic.Editor(view)
    mock_mode = mock.MagicMock()
    mock_mode.workspace_dir.return_value = 'foo'
    mock_modes = {
        'python': mock_mode,
    }
    with mock.patch('os.path.exists', return_value=False), \
            mock.patch('os.makedirs', return_value=None) as mkd, \
            mock.patch('shutil.copy') as mock_shutil:
        e.setup(mock_modes)
        assert mkd.call_count == 3
        assert mkd.call_args_list[0][0][0] == 'foo'
        assert mock_shutil.call_count == 3
    assert e.modes == mock_modes


def test_editor_restore_session():
    """
    A correctly specified session is restored properly.
    """
    view = mock.MagicMock()
    view.set_theme = mock.MagicMock()
    ed = mu.logic.Editor(view)
    ed._view.add_tab = mock.MagicMock()
    mock_mode = mock.MagicMock()
    mock_mode.save_timeout = 5
    ed.modes = {
        'python': mock_mode,
    }
    mock_open = mock.mock_open(read_data=SESSION)
    with mock.patch('builtins.open', mock_open), \
            mock.patch('os.path.exists', return_value=True):
        ed.restore_session()
    assert ed.theme == 'night'
    assert mock_open.return_value.read.call_count == 3
    assert ed._view.add_tab.call_count == 2
    view.set_theme.assert_called_once_with('night')


def test_editor_restore_session_missing_files():
    """
    Missing files that were opened tabs in the previous session are safely
    ignored when attempting to restore them.
    """
    fake_settings = os.path.join(os.path.dirname(__file__), 'settings.json')
    view = mock.MagicMock()
    ed = mu.logic.Editor(view)
    ed._view.add_tab = mock.MagicMock()
    mock_mode = mock.MagicMock()
    mock_mode.workspace_dir.return_value = '/fake/path'
    mock_mode.save_timeout = 5
    ed.modes = {
        'python': mock_mode,
    }
    mock_gettext = mock.MagicMock()
    mock_gettext.return_value = '# Write your code here :-)'
    get_test_settings_path = mock.MagicMock()
    get_test_settings_path.return_value = fake_settings
    with mock.patch('os.path.exists', return_value=True), \
            mock.patch('mu.logic.get_settings_path', get_test_settings_path):
        ed.restore_session()
    assert ed._view.add_tab.call_count == 0


def test_editor_restore_session_invalid_mode():
    """
    As Mu's modes are added and/or renamed, invalid mode names may need to be
    ignored (this happens regularly when changing versions when developing
    Mu itself).
    """
    view = mock.MagicMock()
    ed = mu.logic.Editor(view)
    ed.select_mode = mock.MagicMock()
    mock_mode = mock.MagicMock()
    api = ['API specification', ]
    mock_mode.api.return_value = api
    mock_mode.workspace_dir.return_value = '/fake/path'
    mock_mode.save_timeout = 5
    ed.modes = {
        'python': mock_mode,
    }
    mock_open = mock.mock_open(
        read_data='{"paths": ["path/foo.py"], "mode": "numberwang"}')
    mock_gettext = mock.MagicMock()
    mock_gettext.return_value = '# Write your code here :-)'
    with mock.patch('builtins.open', mock_open), \
            mock.patch('os.path.exists', return_value=True):
        ed.restore_session()
    ed.select_mode.assert_called_once_with(None)


def test_editor_restore_session_no_session_file():
    """
    If there's no prior session file (such as upon first start) then simply
    start up the editor with an empty untitled tab.
    """
    view = mock.MagicMock()
    view.tab_count = 0
    ed = mu.logic.Editor(view)
    ed._view.add_tab = mock.MagicMock()
    ed.select_mode = mock.MagicMock()
    mock_mode = mock.MagicMock()
    api = ['API specification', ]
    mock_mode.api.return_value = api
    mock_mode.workspace_dir.return_value = '/fake/path'
    mock_mode.save_timeout = 5
    ed.modes = {
        'python': mock_mode,
    }
    mock_gettext = mock.MagicMock()
    mock_gettext.return_value = '# Write your code here :-)'
    with mock.patch('os.path.exists', return_value=False):
        ed.restore_session()
    py = '# Write your code here :-)'.format(
        os.linesep, os.linesep)
    ed._view.add_tab.assert_called_once_with(None, py, api)
    ed.select_mode.assert_called_once_with(None)


def test_editor_restore_session_invalid_file():
    """
    A malformed JSON file is correctly detected and app behaves the same as if
    there was no session file.
    """
    view = mock.MagicMock()
    view.tab_count = 0
    ed = mu.logic.Editor(view)
    ed._view.add_tab = mock.MagicMock()
    mock_mode = mock.MagicMock()
    api = ['API specification', ]
    mock_mode.api.return_value = api
    mock_mode.workspace_dir.return_value = '/fake/path'
    mock_mode.save_timeout = 5
    ed.modes = {
        'python': mock_mode,
    }
    mock_open = mock.mock_open(
        read_data='{"paths": ["path/foo.py", "path/bar.py"]}, invalid: 0}')
    mock_gettext = mock.MagicMock()
    mock_gettext.return_value = '# Write your code here :-)'
    with mock.patch('builtins.open', mock_open), \
            mock.patch('os.path.exists', return_value=True):
        ed.restore_session()
    py = '# Write your code here :-)'
    ed._view.add_tab.assert_called_once_with(None, py, api)


def test_editor_open_focus_passed_file():
    """
    A file passed in by the OS is opened
    """
    view = mock.MagicMock()
    view.tab_count = 0
    ed = mu.logic.Editor(view)
    mock_mode = mock.MagicMock()
    mock_mode.workspace_dir.return_value = '/fake/path'
    mock_mode.save_timeout = 5
    ed.modes = {
        'python': mock_mode,
    }
    ed._load = mock.MagicMock()
    file_path = os.path.join(
        os.path.dirname(os.path.realpath(__file__)),
        'scripts',
        'contains_red.py'
    )
    ed.select_mode = mock.MagicMock()
    ed.restore_session(file_path)
    ed._load.assert_called_once_with(file_path)


def test_editor_session_and_open_focus_passed_file():
    """
    A passed in file is merged with session, opened last
    so it receives focus
    It will be the middle position in the session
    """
    view = mock.MagicMock()
    ed = mu.logic.Editor(view)
    ed.modes = mock.MagicMock()
    ed.direct_load = mock.MagicMock()
    mock_mode = mock.MagicMock()
    mock_mode.workspace_dir.return_value = '/fake/path'
    mock_mode.save_timeout = 5
    ed.modes = {
        'python': mock_mode,
    }
    ed.select_mode = mock.MagicMock()
    settings = json.dumps({
        "paths": ["path/foo.py",
                  "path/bar.py"]}, )
    mock_open = mock.mock_open(read_data=settings)
    with mock.patch('builtins.open', mock_open), \
            mock.patch('os.path.exists', return_value=True):
        ed.restore_session(passed_filename='path/foo.py')

    # direct_load should be called twice (once for each path)
    assert ed.direct_load.call_count == 2
    # However, "foo.py" as the passed_filename should be direct_load-ed
    # at the end so it has focus, despite being the first file listed in
    # the restored session.
    assert ed.direct_load.call_args_list[0][0][0] == 'path/bar.py'
    assert ed.direct_load.call_args_list[1][0][0] == 'path/foo.py'


def test_toggle_theme_to_night():
    """
    The current theme is 'day' so toggle to night. Expect the state to be
    updated and the appropriate call to the UI layer is made.
    """
    view = mock.MagicMock()
    view.set_theme = mock.MagicMock()
    ed = mu.logic.Editor(view)
    ed.theme = 'day'
    ed.toggle_theme()
    assert ed.theme == 'night'
    view.set_theme.assert_called_once_with(ed.theme)


def test_toggle_theme_to_day():
    """
    The current theme is 'contrast' so toggle to day. Expect the state to be
    updated and the appropriate call to the UI layer is made.
    """
    view = mock.MagicMock()
    view.set_theme = mock.MagicMock()
    ed = mu.logic.Editor(view)
    ed.theme = 'contrast'
    ed.toggle_theme()
    assert ed.theme == 'day'
    view.set_theme.assert_called_once_with(ed.theme)


def test_toggle_theme_to_contrast():
    """
    The current theme is 'night' so toggle to contrast. Expect the state to be
    updated and the appropriate call to the UI layer is made.
    """
    view = mock.MagicMock()
    view.set_theme = mock.MagicMock()
    ed = mu.logic.Editor(view)
    ed.theme = 'night'
    ed.toggle_theme()
    assert ed.theme == 'contrast'
    view.set_theme.assert_called_once_with(ed.theme)


def test_new():
    """
    Ensure an untitled tab is added to the UI.
    """
    view = mock.MagicMock()
    view.add_tab = mock.MagicMock()
    mock_mode = mock.MagicMock()
    api = ['API specification', ]
    mock_mode.api.return_value = api
    ed = mu.logic.Editor(view)
    ed.modes = {
        'python': mock_mode,
    }
    ed.new()
    view.add_tab.assert_called_once_with(None, '', api)


def test_load_python_file():
    """
    If the user specifies a Python file (*.py) then ensure it's loaded and
    added as a tab.
    """
    view = mock.MagicMock()
    view.get_load_path = mock.MagicMock(return_value='foo.py')
    view.add_tab = mock.MagicMock()
    ed = mu.logic.Editor(view)
    mock_mode = mock.MagicMock()
    api = ['API specification', ]
    mock_mode.api.return_value = api
    mock_mode.workspace_dir.return_value = '/fake/path'
    ed.modes = {
        'python': mock_mode,
    }
    mock_open = mock.mock_open(read_data='PYTHON')
    with mock.patch('builtins.open', mock_open):
        ed.load()
    assert view.get_load_path.call_count == 1
    view.add_tab.assert_called_once_with('foo.py', 'PYTHON', api)


def test_no_duplicate_load_python_file():
    """
    If the user specifies a file already loaded, ensure this is detected.
    """
    brown_script = os.path.join(
        os.path.dirname(os.path.realpath(__file__)),
        'scripts',
        'contains_brown.py'
    )

    editor_window = mock.MagicMock()
    editor_window.show_message = mock.MagicMock()
    editor_window.focus_tab = mock.MagicMock()
    editor_window.add_tab = mock.MagicMock()

    brown_tab = mock.MagicMock()
    brown_tab.path = brown_script
    unsaved_tab = mock.MagicMock()
    unsaved_tab.path = None

    editor_window.widgets = [unsaved_tab, brown_tab]

    editor_window.get_load_path = mock.MagicMock(return_value=brown_script)
    # Create the "editor" that'll control the "window".
    editor = mu.logic.Editor(view=editor_window)
    mock_mode = mock.MagicMock()
    mock_mode.workspace_dir.return_value = '/fake/path'
    editor.modes = {
        'python': mock_mode,
    }

    editor.load()
    message = 'The file "{}" is already open.'.format(os.path.basename(
                                                      brown_script))
    editor_window.show_message.assert_called_once_with(message)
    editor_window.add_tab.assert_not_called()


def test_load_hex_file():
    """
    If the user specifies a hex file (*.hex) then ensure it's loaded and
    added as a tab.
    """
    view = mock.MagicMock()
    view.get_load_path = mock.MagicMock(return_value='foo.hex')
    view.add_tab = mock.MagicMock()
    ed = mu.logic.Editor(view)
    mock_mode = mock.MagicMock()
    api = ['API specification', ]
    mock_mode.api.return_value = api
    mock_mode.workspace_dir.return_value = '/fake/path'
    ed.modes = {
        'python': mock_mode,
    }
    mock_open = mock.mock_open(read_data='PYTHON')
    hex_file = 'RECOVERED'
    with mock.patch('builtins.open', mock_open), \
            mock.patch('mu.logic.uflash.extract_script',
                       return_value=hex_file) as s:
        ed.load()
    assert view.get_load_path.call_count == 1
    assert s.call_count == 1
    view.add_tab.assert_called_once_with(None, 'RECOVERED', api)


def test_load_error():
    """
    Ensure that anything else is just ignored.
    """
    view = mock.MagicMock()
    view.get_load_path = mock.MagicMock(return_value='foo.py')
    view.add_tab = mock.MagicMock()
    ed = mu.logic.Editor(view)
    mock_open = mock.MagicMock(side_effect=FileNotFoundError())
    mock_mode = mock.MagicMock()
    mock_mode.workspace_dir.return_value = '/fake/path'
    ed.modes = {
        'python': mock_mode,
    }
    with mock.patch('builtins.open', mock_open):
        ed.load()
    assert view.get_load_path.call_count == 1
    assert view.add_tab.call_count == 0


def test_save_no_tab():
    """
    If there's no active tab then do nothing.
    """
    view = mock.MagicMock()
    view.current_tab = None
    ed = mu.logic.Editor(view)
    ed.save()
    # If the code fell through then the tab state would be modified.
    assert view.current_tab is None


def test_save_no_path():
    """
    If there's no path associated with the tab then request the user provide
    one.
    """
    view = mock.MagicMock()
    view.current_tab = mock.MagicMock()
    view.current_tab.path = None
    view.current_tab.text = mock.MagicMock(return_value='foo')
    view.get_save_path = mock.MagicMock(return_value='foo.py')
    mock_open = mock.MagicMock()
    mock_open.return_value.__enter__ = lambda s: s
    mock_open.return_value.__exit__ = mock.Mock()
    mock_open.return_value.write = mock.MagicMock()
    ed = mu.logic.Editor(view)
    mock_mode = mock.MagicMock()
    mock_mode.workspace_dir.return_value = '/fake/path'
    ed.modes = {
        'python': mock_mode,
    }
    with mock.patch('builtins.open', mock_open):
        ed.save()
    assert mock_open.call_count == 1
    mock_open.assert_called_with('foo.py', 'w', newline='', encoding="utf-8")
    mock_open.return_value.write.assert_called_once_with('foo')
    view.get_save_path.assert_called_once_with('/fake/path')


def test_save_no_path_no_path_given():
    """
    If there's no path associated with the tab and the user cancels providing
    one, ensure the path is correctly re-set.
    """
    view = mock.MagicMock()
    view.current_tab = mock.MagicMock()
    view.current_tab.path = None
    view.get_save_path = mock.MagicMock(return_value='')
    ed = mu.logic.Editor(view)
    mock_mode = mock.MagicMock()
    mock_mode.workspace_dir.return_value = 'foo/bar'
    ed.modes = {
        'python': mock_mode,
    }
    ed.save()
    # The path isn't the empty string returned from get_save_path.
    assert view.current_tab.path is None


def test_save_file_with_exception():
    """
    If the file cannot be written, return an error message.
    """
    view = mock.MagicMock()
    view.current_tab = mock.MagicMock()
    view.current_tab.path = 'foo.py'
    view.current_tab.text = mock.MagicMock(return_value='foo')
    view.current_tab.setModified = mock.MagicMock(return_value=None)
    view.show_message = mock.MagicMock()
    mock_open = mock.MagicMock(side_effect=OSError())
    ed = mu.logic.Editor(view)
    with mock.patch('builtins.open', mock_open):
        ed.save()
    assert view.current_tab.setModified.call_count == 0
    assert view.show_message.call_count == 1


def test_save_python_file():
    """
    If the path is a Python file (ending in *.py) then save it and reset the
    modified flag.
    """
    view = mock.MagicMock()
    view.current_tab = mock.MagicMock()
    view.current_tab.path = 'foo.py'
    view.current_tab.text = mock.MagicMock(return_value='foo')
    view.get_save_path = mock.MagicMock(return_value='foo.py')
    view.current_tab.setModified = mock.MagicMock(return_value=None)
    mock_open = mock.MagicMock()
    mock_open.return_value.__enter__ = lambda s: s
    mock_open.return_value.__exit__ = mock.Mock()
    mock_open.return_value.write = mock.MagicMock()
    ed = mu.logic.Editor(view)
    with mock.patch('builtins.open', mock_open):
        ed.save()
    mock_open.assert_called_once_with('foo.py', 'w', newline='', encoding="utf-8")
    mock_open.return_value.write.assert_called_once_with('foo')
    assert view.get_save_path.call_count == 0
    view.current_tab.setModified.assert_called_once_with(False)


def test_save_with_no_file_extension():
    """
    If the path doesn't end in *.py then append it to the filename.
    """
    view = mock.MagicMock()
    view.current_tab = mock.MagicMock()
    view.current_tab.path = 'foo'
    view.current_tab.text = mock.MagicMock(return_value='foo')
    view.get_save_path = mock.MagicMock(return_value='foo')
    mock_open = mock.MagicMock()
    mock_open.return_value.__enter__ = lambda s: s
    mock_open.return_value.__exit__ = mock.Mock()
    mock_open.return_value.write = mock.MagicMock()
    ed = mu.logic.Editor(view)
    with mock.patch('builtins.open', mock_open):
        ed.save()
    mock_open.assert_called_once_with('foo.py', 'w', newline='', encoding="utf-8")
    mock_open.return_value.write.assert_called_once_with('foo')
    assert view.get_save_path.call_count == 0


<<<<<<< HEAD
def test_save_utf8():
    """
    Ensure the file is saved as UTF-8
    """
    #
    # Construct the full set of BMP codepoints except surrogates
    # This will confirm both that every possible codepoint can be
    # saved, and that utf-8 is used for the encoding
    #
    view = mock.MagicMock()
    view.current_tab = mock.MagicMock()
    view.current_tab.path = 'foo.py'
    view.current_tab.text = mock.MagicMock(return_value='foo')
    view.get_save_path = mock.MagicMock(return_value='foo.py')
    view.current_tab.setModified = mock.MagicMock(return_value=None)
=======
def test_save_with_non_py_file_extension():
    """
    If the path ends in an extension, save it using the extension
    """
    view = mock.MagicMock()
    view.current_tab = mock.MagicMock()
    view.current_tab.path = 'foo.txt'
    view.current_tab.text = mock.MagicMock(return_value='foo.txt')
    view.get_save_path = mock.MagicMock(return_value='foo.txt')
>>>>>>> 50011485
    mock_open = mock.MagicMock()
    mock_open.return_value.__enter__ = lambda s: s
    mock_open.return_value.__exit__ = mock.Mock()
    mock_open.return_value.write = mock.MagicMock()
    ed = mu.logic.Editor(view)
    with mock.patch('builtins.open', mock_open):
        ed.save()
<<<<<<< HEAD
    mock_open.assert_called_once_with('foo.py', 'w', newline='', encoding="utf-8")
    mock_open.return_value.write.assert_called_once_with('foo')
=======
    mock_open.assert_called_once_with('foo.txt', 'w', newline='')
    mock_open.return_value.write.assert_called_once_with('foo.txt')
    assert view.get_save_path.call_count == 0

>>>>>>> 50011485

def test_get_tab_existing_tab():
    """
    Ensure that an existing tab is returned if its path matches.
    """
    view = mock.MagicMock()
    mock_tab = mock.MagicMock()
    mock_tab.path = 'foo'
    view.widgets = [mock_tab, ]
    ed = mu.logic.Editor(view)
    view.focus_tab.reset_mock()
    tab = ed.get_tab('foo')
    assert tab == mock_tab
    view.focus_tab.assert_called_once_with(mock_tab)


def test_get_tab_new_tab():
    """
    If the path is not represented by an existing tab, ensure it is loaded and
    the new tab is returned.
    """
    view = mock.MagicMock()
    mock_tab = mock.MagicMock()
    mock_tab.path = 'foo'
    view.widgets = [mock_tab, ]
    ed = mu.logic.Editor(view)
    ed.direct_load = mock.MagicMock()
    tab = ed.get_tab('bar')
    ed.direct_load.assert_called_once_with('bar')
    assert tab == view.current_tab


def test_zoom_in():
    """
    Ensure the UI layer is zoomed in.
    """
    view = mock.MagicMock()
    view.zoom_in = mock.MagicMock(return_value=None)
    ed = mu.logic.Editor(view)
    ed.zoom_in()
    assert view.zoom_in.call_count == 1


def test_zoom_out():
    """
    Ensure the UI layer is zoomed out.
    """
    view = mock.MagicMock()
    view.zoom_out = mock.MagicMock(return_value=None)
    ed = mu.logic.Editor(view)
    ed.zoom_out()
    assert view.zoom_out.call_count == 1


def test_check_code_on():
    """
    Checking code correctly results in something the UI layer can parse.
    """
    view = mock.MagicMock()
    tab = mock.MagicMock()
    tab.has_annotations = False
    tab.path = 'foo.py'
    tab.text.return_value = 'import this\n'
    view.current_tab = tab
    flake = {2: {'line_no': 2, 'message': 'a message', }, }
    pep8 = {2: [{'line_no': 2, 'message': 'another message', }],
            3: [{'line_no': 3, 'message': 'yet another message', }]}
    mock_mode = mock.MagicMock()
    mock_mode.builtins = None
    with mock.patch('mu.logic.check_flake', return_value=flake), \
            mock.patch('mu.logic.check_pycodestyle', return_value=pep8):
        ed = mu.logic.Editor(view)
        ed.modes = {'python': mock_mode, }
        ed.check_code()
        assert tab.has_annotations is True
        view.reset_annotations.assert_called_once_with()
        view.annotate_code.assert_has_calls([mock.call(flake, 'error'),
                                             mock.call(pep8, 'style')],
                                            any_order=True)


def test_check_code_no_problems():
    """
    If no problems are found in the code, ensure a status message is shown to
    the user to confirm the fact. See #337
    """
    view = mock.MagicMock()
    tab = mock.MagicMock()
    tab.has_annotations = False
    tab.path = 'foo.py'
    tab.text.return_value = 'import this\n'
    view.current_tab = tab
    flake = {}
    pep8 = {}
    mock_mode = mock.MagicMock()
    mock_mode.builtins = None
    with mock.patch('mu.logic.check_flake', return_value=flake), \
            mock.patch('mu.logic.check_pycodestyle', return_value=pep8):
        ed = mu.logic.Editor(view)
        ed.show_status_message = mock.MagicMock()
        ed.modes = {'python': mock_mode, }
        ed.check_code()
        assert ed.show_status_message.call_count == 1


def test_check_code_off():
    """
    If the tab already has annotations, toggle them off.
    """
    view = mock.MagicMock()
    tab = mock.MagicMock()
    tab.has_annotations = True
    view.current_tab = tab
    ed = mu.logic.Editor(view)
    ed.check_code()
    assert tab.has_annotations is False
    view.reset_annotations.assert_called_once_with()


def test_check_code_no_tab():
    """
    Checking code when there is no tab containing code aborts the process.
    """
    view = mock.MagicMock()
    view.current_tab = None
    ed = mu.logic.Editor(view)
    ed.check_code()
    assert view.annotate_code.call_count == 0


def test_show_help():
    """
    Help should attempt to open up the user's browser and point it to the
    expected help documentation.
    """
    view = mock.MagicMock()
    ed = mu.logic.Editor(view)
    with mock.patch('mu.logic.webbrowser.open_new', return_value=None) as wb, \
            mock.patch('mu.logic.locale.getdefaultlocale',
                       return_value=('en_GB', 'UTF-8')):
        ed.show_help()
        version = '.'.join(__version__.split('.')[:2])
        url = 'https://codewith.mu/en/help/{}'.format(version)
        wb.assert_called_once_with(url)


def test_quit_modified_cancelled_from_button():
    """
    If the user quits and there's unsaved work, and they cancel the "quit" then
    do nothing.
    """
    view = mock.MagicMock()
    view.modified = True
    view.show_confirmation = mock.MagicMock(return_value=QMessageBox.Cancel)
    ed = mu.logic.Editor(view)
    mock_open = mock.MagicMock()
    mock_open.return_value.__enter__ = lambda s: s
    mock_open.return_value.__exit__ = mock.Mock()
    mock_open.return_value.write = mock.MagicMock()
    with mock.patch('sys.exit', return_value=None), \
            mock.patch('builtins.open', mock_open):
        ed.quit()
    assert view.show_confirmation.call_count == 1
    assert mock_open.call_count == 0


def test_quit_modified_cancelled_from_event():
    """
    If the user quits and there's unsaved work, and they cancel the "quit" then
    do nothing.
    """
    view = mock.MagicMock()
    view.modified = True
    view.show_confirmation = mock.MagicMock(return_value=QMessageBox.Cancel)
    ed = mu.logic.Editor(view)
    mock_open = mock.MagicMock()
    mock_open.return_value.__enter__ = lambda s: s
    mock_open.return_value.__exit__ = mock.Mock()
    mock_open.return_value.write = mock.MagicMock()
    mock_event = mock.MagicMock()
    mock_event.ignore = mock.MagicMock(return_value=None)
    with mock.patch('sys.exit', return_value=None), \
            mock.patch('builtins.open', mock_open):
        ed.quit(mock_event)
    assert view.show_confirmation.call_count == 1
    assert mock_event.ignore.call_count == 1
    assert mock_open.call_count == 0


def test_quit_modified_ok():
    """
    If the user quits and there's unsaved work that's ignored then proceed to
    save the session.
    """
    view = mock.MagicMock()
    view.modified = True
    view.show_confirmation = mock.MagicMock(return_value=True)
    ed = mu.logic.Editor(view)
    mock_mode = mock.MagicMock()
    mock_mode.workspace_dir.return_value = 'foo/bar'
    mock_mode.get_hex_path.return_value = 'foo/bar'
    mock_debug_mode = mock.MagicMock()
    mock_debug_mode.is_debugger = True
    ed.modes = {
        'python': mock_mode,
        'microbit': mock_mode,
        'debugger': mock_debug_mode,
    }
    ed.mode = 'debugger'
    mock_open = mock.MagicMock()
    mock_open.return_value.__enter__ = lambda s: s
    mock_open.return_value.__exit__ = mock.Mock()
    mock_open.return_value.write = mock.MagicMock()
    mock_event = mock.MagicMock()
    mock_event.ignore = mock.MagicMock(return_value=None)
    with mock.patch('sys.exit', return_value=None), \
            mock.patch('builtins.open', mock_open):
        ed.quit(mock_event)
    mock_debug_mode.stop.assert_called_once_with()
    assert view.show_confirmation.call_count == 1
    assert mock_event.ignore.call_count == 0
    assert mock_open.call_count == 1
    assert mock_open.return_value.write.call_count > 0


def test_quit_save_tabs_with_paths():
    """
    When saving the session, ensure those tabs with associated paths are
    logged in the session file.
    """
    view = mock.MagicMock()
    view.modified = True
    view.show_confirmation = mock.MagicMock(return_value=True)
    w1 = mock.MagicMock()
    w1.path = 'foo.py'
    view.widgets = [w1, ]
    ed = mu.logic.Editor(view)
    mock_mode = mock.MagicMock()
    mock_mode.workspace_dir.return_value = 'foo/bar'
    mock_mode.get_hex_path.return_value = 'foo/bar'
    ed.modes = {
        'python': mock_mode,
        'microbit': mock_mode,
    }
    mock_open = mock.MagicMock()
    mock_open.return_value.__enter__ = lambda s: s
    mock_open.return_value.__exit__ = mock.Mock()
    mock_open.return_value.write = mock.MagicMock()
    mock_event = mock.MagicMock()
    mock_event.ignore = mock.MagicMock(return_value=None)
    with mock.patch('sys.exit', return_value=None), \
            mock.patch('builtins.open', mock_open):
        ed.quit(mock_event)
    assert view.show_confirmation.call_count == 1
    assert mock_event.ignore.call_count == 0
    assert mock_open.call_count == 1
    assert mock_open.return_value.write.call_count > 0
    recovered = ''.join([i[0][0] for i
                        in mock_open.return_value.write.call_args_list])
    session = json.loads(recovered)
    assert 'foo.py' in session['paths']


def test_quit_save_theme():
    """
    When saving the session, ensure the theme is logged in the session file.
    """
    view = mock.MagicMock()
    view.modified = True
    view.show_confirmation = mock.MagicMock(return_value=True)
    w1 = mock.MagicMock()
    w1.path = 'foo.py'
    view.widgets = [w1, ]
    ed = mu.logic.Editor(view)
    ed.theme = 'night'
    mock_mode = mock.MagicMock()
    mock_mode.workspace_dir.return_value = 'foo/bar'
    mock_mode.get_hex_path.return_value = 'foo/bar'
    ed.modes = {
        'python': mock_mode,
        'microbit': mock_mode,
    }
    mock_open = mock.MagicMock()
    mock_open.return_value.__enter__ = lambda s: s
    mock_open.return_value.__exit__ = mock.Mock()
    mock_open.return_value.write = mock.MagicMock()
    mock_event = mock.MagicMock()
    mock_event.ignore = mock.MagicMock(return_value=None)
    with mock.patch('sys.exit', return_value=None), \
            mock.patch('builtins.open', mock_open):
        ed.quit(mock_event)
    assert view.show_confirmation.call_count == 1
    assert mock_event.ignore.call_count == 0
    assert mock_open.call_count == 1
    assert mock_open.return_value.write.call_count > 0
    recovered = ''.join([i[0][0] for i
                        in mock_open.return_value.write.call_args_list])
    session = json.loads(recovered)
    assert session['theme'] == 'night'


def test_quit_calls_sys_exit():
    """
    Ensure that sys.exit(0) is called.
    """
    view = mock.MagicMock()
    view.modified = True
    view.show_confirmation = mock.MagicMock(return_value=True)
    w1 = mock.MagicMock()
    w1.path = 'foo.py'
    view.widgets = [w1, ]
    ed = mu.logic.Editor(view)
    ed.theme = 'night'
    ed.modes = {
        'python': mock.MagicMock(),
        'microbit': mock.MagicMock(),
    }
    mock_open = mock.MagicMock()
    mock_open.return_value.__enter__ = lambda s: s
    mock_open.return_value.__exit__ = mock.Mock()
    mock_open.return_value.write = mock.MagicMock()
    mock_event = mock.MagicMock()
    mock_event.ignore = mock.MagicMock(return_value=None)
    with mock.patch('sys.exit', return_value=None) as ex, \
            mock.patch('builtins.open', mock_open):
        ed.quit(mock_event)
    ex.assert_called_once_with(0)


def test_show_logs():
    """
    Ensure the expected log file is displayed to the end user.
    """
    view = mock.MagicMock()
    ed = mu.logic.Editor(view)
    mock_open = mock.mock_open()
    with mock.patch('builtins.open', mock_open):
        ed.show_logs(None)
        mock_open.assert_called_once_with(mu.logic.LOG_FILE, 'r')
        assert view.show_logs.call_count == 1


def test_select_mode():
    """
    It's possible to select and update to a new mode.
    """
    view = mock.MagicMock()
    view.select_mode.return_value = 'foo'
    mode = mock.MagicMock()
    mode.is_debugger = False
    ed = mu.logic.Editor(view)
    ed.modes = {
        'python': mode,
    }
    ed.change_mode = mock.MagicMock()
    ed.select_mode(None)
    assert view.select_mode.call_count == 1
    assert ed.mode == 'foo'
    ed.change_mode.assert_called_once_with('foo')


def test_select_mode_debug_mode():
    """
    It's NOT possible to select and update to a new mode if you're in debug
    mode.
    """
    view = mock.MagicMock()
    mode = mock.MagicMock()
    mode.debugger = True
    ed = mu.logic.Editor(view)
    ed.modes = {
        'debugger': mode,
    }
    ed.mode = 'debugger'
    ed.change_mode = mock.MagicMock()
    ed.select_mode(None)
    assert ed.mode == 'debugger'
    assert ed.change_mode.call_count == 0


def test_change_mode():
    """
    It should be possible to change modes in the expected fashion (buttons get
    correctly connected to event handlers).
    """
    view = mock.MagicMock()
    mock_button_bar = mock.MagicMock()
    view.button_bar = mock_button_bar
    view.change_mode = mock.MagicMock()
    ed = mu.logic.Editor(view)
    mode = mock.MagicMock()
    mode.save_timeout = 5
    mode.actions.return_value = [
        {
            'name': 'name',
            'handler': 'handler',
            'shortcut': 'Ctrl+X',
        },
    ]
    ed.modes = {
        'python': mode,
    }
    ed.change_mode('python')
    view.change_mode.assert_called_once_with(mode)
    assert mock_button_bar.connect.call_count == 10
    view.status_bar.set_mode.assert_called_once_with('python')
    view.set_timer.assert_called_once_with(5, ed.autosave)


def test_change_mode_no_timer():
    """
    It should be possible to change modes in the expected fashion (buttons get
    correctly connected to event handlers).
    """
    view = mock.MagicMock()
    mock_button_bar = mock.MagicMock()
    view.button_bar = mock_button_bar
    view.change_mode = mock.MagicMock()
    ed = mu.logic.Editor(view)
    mode = mock.MagicMock()
    mode.save_timeout = 0
    mode.actions.return_value = [
        {
            'name': 'name',
            'handler': 'handler',
            'shortcut': 'Ctrl+X',
        },
    ]
    ed.modes = {
        'python': mode,
    }
    ed.change_mode('python')
    view.change_mode.assert_called_once_with(mode)
    assert mock_button_bar.connect.call_count == 10
    view.status_bar.set_mode.assert_called_once_with('python')
    view.stop_timer.assert_called_once_with()


def test_change_mode_reset_breakpoints():
    """
    When changing modes, if the new mode does NOT require a debugger, then
    breakpoints should be reset.
    """
    view = mock.MagicMock()
    mock_tab = mock.MagicMock()
    mock_tab.breakpoint_lines = set([1, 2, 3, ])
    view.widgets = [mock_tab, ]
    ed = mu.logic.Editor(view)
    mode = mock.MagicMock()
    mode.has_debugger = False
    mode.is_debugger = False
    mode.save_timeout = 5
    ed.modes = {
        'microbit': mode,
    }
    ed.change_mode('microbit')
    assert mock_tab.breakpoint_lines == set()
    mock_tab.reset_annotations.assert_called_once_with()


def test_autosave():
    """
    Ensure the autosave callback does the expected things to the tabs.
    """
    view = mock.MagicMock()
    view.modified = True
    mock_tab = mock.MagicMock()
    mock_tab.path = 'foo'
    mock_tab.isModified.return_value = True
    view.widgets = [mock_tab, ]
    ed = mu.logic.Editor(view)
    mock_open = mock.MagicMock()
    with mock.patch('builtins.open', mock_open), \
            mock.patch('mu.logic.os'):
        ed.autosave()
    assert mock_open.call_count == 1
    mock_tab.setModified.assert_called_once_with(False)


def test_check_usb():
    """
    Ensure the check_usb callback actually checks for connected USB devices.
    """
    view = mock.MagicMock()
    ed = mu.logic.Editor(view)
    mode = mock.MagicMock()
    mode.find_device.return_value = '/dev/ttyUSB0'
    ed.modes = {
        'microbit': mode,
    }
    ed.show_status_message = mock.MagicMock()
    ed.check_usb()
    expected = ("Connection from a new device detected. "
                "Please switch to Microbit mode.")
    ed.show_status_message.assert_called_once_with(expected)


def test_show_status_message():
    """
    Ensure the method calls the status_bar in the view layer.
    """
    msg = "Hello, World!"
    view = mock.MagicMock()
    ed = mu.logic.Editor(view)
    ed.show_status_message(msg, 8)
    view.status_bar.set_message.assert_called_once_with(msg, 8000)


def test_debug_toggle_breakpoint_as_debugger():
    """
    If a breakpoint is toggled in debug mode, pass it to the toggle_breakpoint
    method in the debug client.
    """
    view = mock.MagicMock()
    ed = mu.logic.Editor(view)
    mock_debugger = mock.MagicMock()
    mock_debugger.has_debugger = False
    mock_debugger.is_debugger = True
    ed.modes = {
        'debugger': mock_debugger,
    }
    ed.mode = 'debugger'
    ed.debug_toggle_breakpoint(1, 10, False)
    mock_debugger.toggle_breakpoint.assert_called_once_with(10,
                                                            view.current_tab)


def test_debug_toggle_breakpoint_on():
    """
    Toggle the breakpoint on when not in debug mode by tracking it in the
    tab.breakpoint_lines set.
    """
    view = mock.MagicMock()
    view.current_tab.breakpoint_lines = set()
    ed = mu.logic.Editor(view)
    mock_debugger = mock.MagicMock()
    mock_debugger.has_debugger = True
    mock_debugger.is_debugger = False
    ed.modes = {
        'python': mock_debugger,
    }
    ed.mode = 'python'
    ed.debug_toggle_breakpoint(1, 10, False)
    view.current_tab.markerAdd.\
        assert_called_once_with(10, view.current_tab.BREAKPOINT_MARKER)
    assert 10 in view.current_tab.breakpoint_lines


def test_debug_toggle_breakpoint_off():
    """
    Toggle the breakpoint off when not in debug mode by tracking it in the
    tab.breakpoint_lines set.
    """
    view = mock.MagicMock()
    view.current_tab.breakpoint_lines = set([10, ])
    ed = mu.logic.Editor(view)
    mock_debugger = mock.MagicMock()
    mock_debugger.has_debugger = True
    mock_debugger.is_debugger = False
    ed.modes = {
        'python': mock_debugger,
    }
    ed.mode = 'python'
    ed.debug_toggle_breakpoint(1, 10, False)
    view.current_tab.markerDelete.\
        assert_called_once_with(10, view.current_tab.BREAKPOINT_MARKER)
    assert len(view.current_tab.breakpoint_lines) == 0


def test_rename_tab_no_tab_id():
    """
    If no tab id is supplied (i.e. this method was triggered by the shortcut
    instead of the double-click event), then use the tab currently in focus.
    """
    view = mock.MagicMock()
    view.get_save_path.return_value = 'foo'
    mock_tab = mock.MagicMock()
    mock_tab.path = 'old.py'
    view.current_tab = mock_tab
    ed = mu.logic.Editor(view)
    ed.save = mock.MagicMock()
    ed.rename_tab()
    view.get_save_path.assert_called_once_with('old.py')
    assert mock_tab.path == 'foo.py'
    ed.save.assert_called_once_with()


def test_rename_tab():
    """
    If there's a tab id, the function being tested is reacting to a double-tap
    so make sure the expected tab is grabbed from the view.
    """
    view = mock.MagicMock()
    view.get_save_path.return_value = 'foo'
    mock_tab = mock.MagicMock()
    mock_tab.path = 'old.py'
    view.tabs.widget.return_value = mock_tab
    ed = mu.logic.Editor(view)
    ed.save = mock.MagicMock()
    ed.rename_tab(1)
    view.get_save_path.assert_called_once_with('old.py')
    view.tabs.widget.assert_called_once_with(1)
    assert mock_tab.path == 'foo.py'
    ed.save.assert_called_once_with()


def test_rename_tab_avoid_duplicating_other_tab_name():
    """
    If the user attempts to rename the tab to a filename used by another tab
    then show an error message and don't rename anything.
    """
    view = mock.MagicMock()
    view.get_save_path.return_value = 'foo'
    mock_other_tab = mock.MagicMock()
    mock_other_tab.path = 'foo.py'
    view.widgets = [mock_other_tab, ]
    mock_tab = mock.MagicMock()
    mock_tab.path = 'old.py'
    view.tabs.widget.return_value = mock_tab
    ed = mu.logic.Editor(view)
    ed.rename_tab(1)
    view.show_message.assert_called_once_with('Could not rename file.',
                                              'A file of that name is already '
                                              'open in Mu.')
    assert mock_tab.path == 'old.py'<|MERGE_RESOLUTION|>--- conflicted
+++ resolved
@@ -724,7 +724,7 @@
     with mock.patch('builtins.open', mock_open):
         ed.save()
     assert mock_open.call_count == 1
-    mock_open.assert_called_with('foo.py', 'w', newline='', encoding="utf-8")
+    mock_open.assert_called_with('foo.py', 'w', newline='')
     mock_open.return_value.write.assert_called_once_with('foo')
     view.get_save_path.assert_called_once_with('/fake/path')
 
@@ -785,7 +785,7 @@
     ed = mu.logic.Editor(view)
     with mock.patch('builtins.open', mock_open):
         ed.save()
-    mock_open.assert_called_once_with('foo.py', 'w', newline='', encoding="utf-8")
+    mock_open.assert_called_once_with('foo.py', 'w', newline='')
     mock_open.return_value.write.assert_called_once_with('foo')
     assert view.get_save_path.call_count == 0
     view.current_tab.setModified.assert_called_once_with(False)
@@ -807,28 +807,11 @@
     ed = mu.logic.Editor(view)
     with mock.patch('builtins.open', mock_open):
         ed.save()
-    mock_open.assert_called_once_with('foo.py', 'w', newline='', encoding="utf-8")
+    mock_open.assert_called_once_with('foo.py', 'w', newline='')
     mock_open.return_value.write.assert_called_once_with('foo')
     assert view.get_save_path.call_count == 0
 
 
-<<<<<<< HEAD
-def test_save_utf8():
-    """
-    Ensure the file is saved as UTF-8
-    """
-    #
-    # Construct the full set of BMP codepoints except surrogates
-    # This will confirm both that every possible codepoint can be
-    # saved, and that utf-8 is used for the encoding
-    #
-    view = mock.MagicMock()
-    view.current_tab = mock.MagicMock()
-    view.current_tab.path = 'foo.py'
-    view.current_tab.text = mock.MagicMock(return_value='foo')
-    view.get_save_path = mock.MagicMock(return_value='foo.py')
-    view.current_tab.setModified = mock.MagicMock(return_value=None)
-=======
 def test_save_with_non_py_file_extension():
     """
     If the path ends in an extension, save it using the extension
@@ -838,7 +821,6 @@
     view.current_tab.path = 'foo.txt'
     view.current_tab.text = mock.MagicMock(return_value='foo.txt')
     view.get_save_path = mock.MagicMock(return_value='foo.txt')
->>>>>>> 50011485
     mock_open = mock.MagicMock()
     mock_open.return_value.__enter__ = lambda s: s
     mock_open.return_value.__exit__ = mock.Mock()
@@ -846,15 +828,10 @@
     ed = mu.logic.Editor(view)
     with mock.patch('builtins.open', mock_open):
         ed.save()
-<<<<<<< HEAD
-    mock_open.assert_called_once_with('foo.py', 'w', newline='', encoding="utf-8")
-    mock_open.return_value.write.assert_called_once_with('foo')
-=======
     mock_open.assert_called_once_with('foo.txt', 'w', newline='')
     mock_open.return_value.write.assert_called_once_with('foo.txt')
     assert view.get_save_path.call_count == 0
 
->>>>>>> 50011485
 
 def test_get_tab_existing_tab():
     """
