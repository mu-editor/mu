--- conflicted
+++ resolved
@@ -25,10 +25,6 @@
 import logging
 from unittest import mock
 
-<<<<<<< HEAD
-=======
-# ~ from PyQt5.QtCore import QTimer, QProcess
->>>>>>> bd1dd106
 import pytest
 
 import mu
@@ -784,4 +780,22 @@
     assert mocked_quarantine_venv.called
     assert mocked_relocate.called
     assert mocked_create.called
-    mocked_install_user_packages.assert_called_with(user_packages)+    mocked_install_user_packages.assert_called_with(user_packages)
+
+
+#
+# There are two places we return the outputs from subprocesses
+# decoded to utf-8 with errors replaced by the unicode "unknown" character:
+# The result of Process.wait (which can be invoked via .run_blocking); and
+# the result of VirtualEnvironment.run_subprocess
+#
+def test_subprocess_run_invalid_utf8(venv):
+    """Ensure that if the output of a run_subprocess call is not valid UTF-8 we
+    carry on as best we can"""
+    corrupted_utf8 = b"\xc2\x00\xa3"
+    expected_output = "\ufffd\x00\ufffd"
+    mocked_run_return = mock.Mock(stdout=corrupted_utf8, stderr=b"")
+    with mock.patch.object(subprocess, "run", return_value=mocked_run_return):
+        _, output = venv.run_subprocess("")
+
+    assert output == expected_output