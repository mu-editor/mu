# -*- coding: utf-8 -*-
"""
Tests for the user interface elements of Mu.
"""
from PyQt5.QtWidgets import QApplication, QMessageBox, QLabel, QTreeWidgetItem
from PyQt5.QtChart import QChart, QLineSeries, QValueAxis
from PyQt5.QtCore import Qt, QPoint
from PyQt5.QtGui import QTextCursor
from unittest import mock
import sys
import os
import signal
import mu
import platform
from collections import deque
import mu.interface.panes
import pytest


# Required so the QWidget tests don't abort with the message:
# "QWidget: Must construct a QApplication before a QWidget"
# The QApplication need only be instantiated once.
app = QApplication([])


@pytest.fixture
def drop_event():
    drop_event = mock.MagicMock()
    source = mu.interface.panes.LocalFileList('pc_home_path')
    mock_item = mock.MagicMock()
    mock_item.text = mock.MagicMock(return_value='pc_foo.py')
    source.currentItem = mock.MagicMock(return_value=mock_item)
    drop_event.source = mock.MagicMock(return_value=source)
    drop_event.pos.return_value = QPoint(0, 0)
    return drop_event


def test_PANE_ZOOM_SIZES():
    """
    Ensure the expected entries define font sizes in PANE_ZOOM_SIZES.
    """
    expected_sizes = ("xs", "s", "m", "l", "xl", "xxl", "xxxl")
    for size in expected_sizes:
        assert size in mu.interface.panes.PANE_ZOOM_SIZES
    assert len(expected_sizes) == len(mu.interface.panes.PANE_ZOOM_SIZES)


def test_MicroPythonREPLPane_init_default_args():
    """
    Ensure the MicroPython REPLPane object is instantiated as expected.
    """
    mock_serial = mock.MagicMock()
    rp = mu.interface.panes.MicroPythonREPLPane(mock_serial)
    assert rp.serial == mock_serial


def test_MicroPythonREPLPane_paste():
    """
    Pasting into the REPL should send bytes via the serial connection.
    """
    mock_serial = mock.MagicMock()
    mock_clipboard = mock.MagicMock()
    mock_clipboard.text.return_value = "paste me!"
    mock_application = mock.MagicMock()
    mock_application.clipboard.return_value = mock_clipboard
    with mock.patch("mu.interface.panes.QApplication", mock_application):
        rp = mu.interface.panes.MicroPythonREPLPane(mock_serial)
        rp.paste()
    mock_serial.write.assert_called_once_with(bytes("paste me!", "utf8"))


def test_MicroPythonREPLPane_paste_handle_unix_newlines():
    """
    Pasting into the REPL should handle '\n' properly.

    '\n' -> '\r'
    """
    mock_serial = mock.MagicMock()
    mock_clipboard = mock.MagicMock()
    mock_clipboard.text.return_value = "paste\nme!"
    mock_application = mock.MagicMock()
    mock_application.clipboard.return_value = mock_clipboard
    with mock.patch("mu.interface.panes.QApplication", mock_application):
        rp = mu.interface.panes.MicroPythonREPLPane(mock_serial)
        rp.paste()
    mock_serial.write.assert_called_once_with(bytes("paste\rme!", "utf8"))


def test_MicroPythonREPLPane_paste_handle_windows_newlines():
    """
    Pasting into the REPL should handle '\r\n' properly.

    '\r\n' -> '\r'
    """
    mock_serial = mock.MagicMock()
    mock_clipboard = mock.MagicMock()
    mock_clipboard.text.return_value = "paste\r\nme!"
    mock_application = mock.MagicMock()
    mock_application.clipboard.return_value = mock_clipboard
    with mock.patch("mu.interface.panes.QApplication", mock_application):
        rp = mu.interface.panes.MicroPythonREPLPane(mock_serial)
        rp.paste()
    mock_serial.write.assert_called_once_with(bytes("paste\rme!", "utf8"))


def test_MicroPythonREPLPane_paste_only_works_if_there_is_something_to_paste():
    """
    Pasting into the REPL should send bytes via the serial connection.
    """
    mock_serial = mock.MagicMock()
    mock_clipboard = mock.MagicMock()
    mock_clipboard.text.return_value = ""
    mock_application = mock.MagicMock()
    mock_application.clipboard.return_value = mock_clipboard
    with mock.patch("mu.interface.panes.QApplication", mock_application):
        rp = mu.interface.panes.MicroPythonREPLPane(mock_serial)
        rp.paste()
    assert mock_serial.write.call_count == 0


def test_MicroPythonREPLPane_context_menu():
    """
    Ensure the context menu for the REPL is configured correctly for non-OSX
    platforms.
    """
    mock_serial = mock.MagicMock()
    mock_platform = mock.MagicMock()
    mock_platform.system.return_value = "WinNT"
    mock_qmenu = mock.MagicMock()
    mock_qmenu_class = mock.MagicMock(return_value=mock_qmenu)
    with mock.patch("mu.interface.panes.platform", mock_platform), mock.patch(
        "mu.interface.panes.QMenu", mock_qmenu_class
    ), mock.patch("mu.interface.panes.QCursor"):
        rp = mu.interface.panes.MicroPythonREPLPane(mock_serial)
        rp.context_menu()
    assert mock_qmenu.addAction.call_count == 2
    copy_action = mock_qmenu.addAction.call_args_list[0][0]
    assert copy_action[0] == "Copy"
    assert copy_action[1] == rp.copy
    assert copy_action[2].toString() == "Ctrl+Shift+C"
    paste_action = mock_qmenu.addAction.call_args_list[1][0]
    assert paste_action[0] == "Paste"
    assert paste_action[1] == rp.paste
    assert paste_action[2].toString() == "Ctrl+Shift+V"
    assert mock_qmenu.exec_.call_count == 1


def test_MicroPythonREPLPane_context_menu_darwin():
    """
    Ensure the context menu for the REPL is configured correctly for non-OSX
    platforms.
    """
    mock_serial = mock.MagicMock()
    mock_platform = mock.MagicMock()
    mock_platform.system.return_value = "Darwin"
    mock_qmenu = mock.MagicMock()
    mock_qmenu_class = mock.MagicMock(return_value=mock_qmenu)
    with mock.patch("mu.interface.panes.platform", mock_platform), mock.patch(
        "mu.interface.panes.QMenu", mock_qmenu_class
    ), mock.patch("mu.interface.panes.QCursor"):
        rp = mu.interface.panes.MicroPythonREPLPane(mock_serial)
        rp.context_menu()
    assert mock_qmenu.addAction.call_count == 2
    copy_action = mock_qmenu.addAction.call_args_list[0][0]
    assert copy_action[0] == "Copy"
    assert copy_action[1] == rp.copy
    assert copy_action[2].toString() == "Ctrl+C"
    paste_action = mock_qmenu.addAction.call_args_list[1][0]
    assert paste_action[0] == "Paste"
    assert paste_action[1] == rp.paste
    assert paste_action[2].toString() == "Ctrl+V"
    assert mock_qmenu.exec_.call_count == 1


def test_MicroPythonREPLPane_keyPressEvent():
    """
    Ensure key presses in the REPL are handled correctly.
    """
    mock_serial = mock.MagicMock()
    rp = mu.interface.panes.MicroPythonREPLPane(mock_serial)
    data = mock.MagicMock
    data.key = mock.MagicMock(return_value=Qt.Key_A)
    data.text = mock.MagicMock(return_value="a")
    data.modifiers = mock.MagicMock(return_value=None)
    rp.keyPressEvent(data)
    mock_serial.write.assert_called_once_with(bytes("a", "utf-8"))


def test_MicroPythonREPLPane_keyPressEvent_backspace():
    """
    Ensure backspaces in the REPL are handled correctly.
    """
    mock_serial = mock.MagicMock()
    rp = mu.interface.panes.MicroPythonREPLPane(mock_serial)
    data = mock.MagicMock
    data.key = mock.MagicMock(return_value=Qt.Key_Backspace)
    data.text = mock.MagicMock(return_value="\b")
    data.modifiers = mock.MagicMock(return_value=None)
    rp.keyPressEvent(data)
    mock_serial.write.assert_called_once_with(b"\b")


def test_MicroPythonREPLPane_keyPressEvent_delete():
    """
    Ensure delete in the REPL is handled correctly.
    """
    mock_serial = mock.MagicMock()
    rp = mu.interface.panes.MicroPythonREPLPane(mock_serial)
    data = mock.MagicMock
    data.key = mock.MagicMock(return_value=Qt.Key_Delete)
    data.text = mock.MagicMock(return_value="\b")
    data.modifiers = mock.MagicMock(return_value=None)
    rp.keyPressEvent(data)
    mock_serial.write.assert_called_once_with(b"\x1B[\x33\x7E")


def test_MicroPythonREPLPane_keyPressEvent_up():
    """
    Ensure up arrows in the REPL are handled correctly.
    """
    mock_serial = mock.MagicMock()
    rp = mu.interface.panes.MicroPythonREPLPane(mock_serial)
    data = mock.MagicMock
    data.key = mock.MagicMock(return_value=Qt.Key_Up)
    data.text = mock.MagicMock(return_value="1b")
    data.modifiers = mock.MagicMock(return_value=None)
    rp.keyPressEvent(data)
    mock_serial.write.assert_called_once_with(b"\x1B[A")


def test_MicroPythonREPLPane_keyPressEvent_down():
    """
    Ensure down arrows in the REPL are handled correctly.
    """
    mock_serial = mock.MagicMock()
    rp = mu.interface.panes.MicroPythonREPLPane(mock_serial)
    data = mock.MagicMock
    data.key = mock.MagicMock(return_value=Qt.Key_Down)
    data.text = mock.MagicMock(return_value="1b")
    data.modifiers = mock.MagicMock(return_value=None)
    rp.keyPressEvent(data)
    mock_serial.write.assert_called_once_with(b"\x1B[B")


def test_MicroPythonREPLPane_keyPressEvent_right():
    """
    Ensure right arrows in the REPL are handled correctly.
    """
    mock_serial = mock.MagicMock()
    rp = mu.interface.panes.MicroPythonREPLPane(mock_serial)
    data = mock.MagicMock
    data.key = mock.MagicMock(return_value=Qt.Key_Right)
    data.text = mock.MagicMock(return_value="1b")
    data.modifiers = mock.MagicMock(return_value=None)
    rp.keyPressEvent(data)
    mock_serial.write.assert_called_once_with(b"\x1B[C")


def test_MicroPythonREPLPane_keyPressEvent_left():
    """
    Ensure left arrows in the REPL are handled correctly.
    """
    mock_serial = mock.MagicMock()
    rp = mu.interface.panes.MicroPythonREPLPane(mock_serial)
    data = mock.MagicMock
    data.key = mock.MagicMock(return_value=Qt.Key_Left)
    data.text = mock.MagicMock(return_value="1b")
    data.modifiers = mock.MagicMock(return_value=None)
    rp.keyPressEvent(data)
    mock_serial.write.assert_called_once_with(b"\x1B[D")


def test_MicroPythonREPLPane_keyPressEvent_home():
    """
    Ensure home key in the REPL is handled correctly.
    """
    mock_serial = mock.MagicMock()
    rp = mu.interface.panes.MicroPythonREPLPane(mock_serial)
    data = mock.MagicMock
    data.key = mock.MagicMock(return_value=Qt.Key_Home)
    data.text = mock.MagicMock(return_value="1b")
    data.modifiers = mock.MagicMock(return_value=None)
    rp.keyPressEvent(data)
    mock_serial.write.assert_called_once_with(b"\x1B[H")


def test_MicroPythonREPLPane_keyPressEvent_end():
    """
    Ensure end key in the REPL is handled correctly.
    """
    mock_serial = mock.MagicMock()
    rp = mu.interface.panes.MicroPythonREPLPane(mock_serial)
    data = mock.MagicMock
    data.key = mock.MagicMock(return_value=Qt.Key_End)
    data.text = mock.MagicMock(return_value="1b")
    data.modifiers = mock.MagicMock(return_value=None)
    rp.keyPressEvent(data)
    mock_serial.write.assert_called_once_with(b"\x1B[F")


def test_MicroPythonREPLPane_keyPressEvent_CTRL_C_Darwin():
    """
    Ensure end key in the REPL is handled correctly.
    """
    mock_serial = mock.MagicMock()
    rp = mu.interface.panes.MicroPythonREPLPane(mock_serial)
    rp.copy = mock.MagicMock()
    data = mock.MagicMock()
    data.key = mock.MagicMock(return_value=Qt.Key_C)
    data.text = mock.MagicMock(return_value="1b")
    data.modifiers.return_value = Qt.ControlModifier | Qt.ShiftModifier
    rp.keyPressEvent(data)
    rp.copy.assert_called_once_with()


def test_MicroPythonREPLPane_keyPressEvent_CTRL_V_Darwin():
    """
    Ensure end key in the REPL is handled correctly.
    """
    mock_serial = mock.MagicMock()
    rp = mu.interface.panes.MicroPythonREPLPane(mock_serial)
    rp.paste = mock.MagicMock()
    data = mock.MagicMock()
    data.key = mock.MagicMock(return_value=Qt.Key_V)
    data.text = mock.MagicMock(return_value="1b")
    data.modifiers.return_value = Qt.ControlModifier | Qt.ShiftModifier
    rp.keyPressEvent(data)
    rp.paste.assert_called_once_with()


def test_MicroPythonREPLPane_keyPressEvent_meta():
    """
    Ensure backspaces in the REPL are handled correctly.
    """
    mock_serial = mock.MagicMock()
    rp = mu.interface.panes.MicroPythonREPLPane(mock_serial)
    data = mock.MagicMock
    data.key = mock.MagicMock(return_value=Qt.Key_M)
    data.text = mock.MagicMock(return_value="a")
    if platform.system() == "Darwin":
        data.modifiers = mock.MagicMock(return_value=Qt.MetaModifier)
    else:
        data.modifiers = mock.MagicMock(return_value=Qt.ControlModifier)
    rp.keyPressEvent(data)
    expected = 1 + Qt.Key_M - Qt.Key_A
    mock_serial.write.assert_called_once_with(bytes([expected]))


def test_MicroPythonREPLPane_process_bytes():
    """
    Ensure bytes coming from the device to the application are processed as
    expected. Backspace is enacted, carriage-return is ignored, newline moves
    the cursor position to the end of the line before enacted and all others
    are simply inserted.
    """
    mock_serial = mock.MagicMock()
    mock_tc = mock.MagicMock()
    mock_tc.movePosition = mock.MagicMock(
        side_effect=[True, False, True, True]
    )
    mock_tc.deleteChar = mock.MagicMock(return_value=None)
    rp = mu.interface.panes.MicroPythonREPLPane(mock_serial)
    rp.textCursor = mock.MagicMock(return_value=mock_tc)
    rp.setTextCursor = mock.MagicMock(return_value=None)
    rp.insertPlainText = mock.MagicMock(return_value=None)
    rp.ensureCursorVisible = mock.MagicMock(return_value=None)
    bs = bytes([8, 13, 10, 65])  # \b, \r, \n, 'A'
    rp.process_bytes(bs)
    rp.textCursor.assert_called_once_with()
    assert mock_tc.movePosition.call_count == 4
    assert mock_tc.movePosition.call_args_list[0][0][0] == QTextCursor.Down
    assert mock_tc.movePosition.call_args_list[1][0][0] == QTextCursor.Down
    assert mock_tc.movePosition.call_args_list[2][0][0] == QTextCursor.Left
    assert mock_tc.movePosition.call_args_list[3][0][0] == QTextCursor.End
    assert rp.setTextCursor.call_count == 3
    assert rp.setTextCursor.call_args_list[0][0][0] == mock_tc
    assert rp.setTextCursor.call_args_list[1][0][0] == mock_tc
    assert rp.setTextCursor.call_args_list[2][0][0] == mock_tc
    assert rp.insertPlainText.call_count == 2
    assert rp.insertPlainText.call_args_list[0][0][0] == chr(10)
    assert rp.insertPlainText.call_args_list[1][0][0] == chr(65)
    rp.ensureCursorVisible.assert_called_once_with()


def test_MicroPythonREPLPane_process_bytes_VT100():
    """
    Ensure bytes coming from the device to the application are processed as
    expected. In this case, make sure VT100 related codes are handled properly.
    """
    mock_serial = mock.MagicMock()
    mock_tc = mock.MagicMock()
    mock_tc.movePosition = mock.MagicMock(return_value=False)
    mock_tc.removeSelectedText = mock.MagicMock()
    mock_tc.deleteChar = mock.MagicMock(return_value=None)
    rp = mu.interface.panes.MicroPythonREPLPane(mock_serial)
    rp.textCursor = mock.MagicMock(return_value=mock_tc)
    rp.setTextCursor = mock.MagicMock(return_value=None)
    rp.insertPlainText = mock.MagicMock(return_value=None)
    rp.ensureCursorVisible = mock.MagicMock(return_value=None)
    bs = bytes(
        [
            27,
            91,
            ord("1"),
            ord("A"),  # <Esc>[1A
            27,
            91,
            ord("1"),
            ord("B"),  # <Esc>[1B
            27,
            91,
            ord("1"),
            ord("C"),  # <Esc>[1C
            27,
            91,
            ord("1"),
            ord("D"),  # <Esc>[1D
            27,
            91,
            ord("K"),  # <Esc>[K
        ]
    )
    rp.process_bytes(bs)
    rp.textCursor.assert_called_once_with()
    assert mock_tc.movePosition.call_count == 6
    assert mock_tc.movePosition.call_args_list[0][0][0] == QTextCursor.Down
    assert mock_tc.movePosition.call_args_list[1][0][0] == QTextCursor.Up
    assert mock_tc.movePosition.call_args_list[2][0][0] == QTextCursor.Down
    assert mock_tc.movePosition.call_args_list[3][0][0] == QTextCursor.Right
    assert mock_tc.movePosition.call_args_list[4][0][0] == QTextCursor.Left
    assert (
        mock_tc.movePosition.call_args_list[5][0][0] == QTextCursor.EndOfLine
    )
    assert (
        mock_tc.movePosition.call_args_list[5][1]["mode"]
        == QTextCursor.KeepAnchor
    )
    assert rp.setTextCursor.call_count == 5
    assert rp.setTextCursor.call_args_list[0][0][0] == mock_tc
    assert rp.setTextCursor.call_args_list[1][0][0] == mock_tc
    assert rp.setTextCursor.call_args_list[2][0][0] == mock_tc
    assert rp.setTextCursor.call_args_list[3][0][0] == mock_tc
    assert rp.setTextCursor.call_args_list[4][0][0] == mock_tc
    mock_tc.removeSelectedText.assert_called_once_with()
    rp.ensureCursorVisible.assert_called_once_with()


def test_MicroPythonREPLPane_clear():
    """
    Ensure setText is called with an empty string.
    """
    mock_serial = mock.MagicMock()
    rp = mu.interface.panes.MicroPythonREPLPane(mock_serial)
    rp.setText = mock.MagicMock(return_value=None)
    rp.clear()
    rp.setText.assert_called_once_with("")


def test_MicroPythonREPLPane_set_font_size():
    """
    Ensure the font is updated to the expected point size.
    """
    mock_serial = mock.MagicMock()
    rp = mu.interface.panes.MicroPythonREPLPane(mock_serial)
    mock_font = mock.MagicMock()
    rp.font = mock.MagicMock(return_value=mock_font)
    rp.setFont = mock.MagicMock()
    rp.set_font_size(123)
    mock_font.setPointSize.assert_called_once_with(123)
    rp.setFont.assert_called_once_with(mock_font)


def test_MicroPythonREPLPane_set_zoom():
    """
    Ensure the font size is correctly set from the t-shirt size.
    """
    mock_serial = mock.MagicMock()
    rp = mu.interface.panes.MicroPythonREPLPane(mock_serial)
    rp.set_font_size = mock.MagicMock()
    rp.set_zoom("xxl")
    expected = mu.interface.panes.PANE_ZOOM_SIZES["xxl"]
    rp.set_font_size.assert_called_once_with(expected)


def test_MicroPythonREPLPane_send_commands():
    """
    Ensure the list of commands is correctly encoded and bound by control
    commands to put the board into and out of raw mode.
    """
    mock_serial = mock.MagicMock()
    rp = mu.interface.panes.MicroPythonREPLPane(mock_serial)
    rp.execute = mock.MagicMock()
    commands = ["import os", "print(os.listdir())"]
    rp.send_commands(commands)
    expected = [
        b"\x02",  # Put the board into raw mode.
        b"\r\x03",
        b"\r\x03",
        b"\r\x03",
        b"\r\x01",
        b'print("\\n")\r',  # Ensure a newline at the start of output.
        b"import os\r",  # The commands to run.
        b"print(os.listdir())\r",
        b"\r",  # Ensure newline after commands.
        b"\x04",  # Evaluate the commands.
        b"\x02",  # Leave raw mode.
    ]
    rp.execute.assert_called_once_with(expected)


def test_MicroPythonREPLPane_execute():
    """
    Ensure the first command is sent via serial to the connected device, and
    further commands are scheduled for the future.
    """
    mock_serial = mock.MagicMock()
    rp = mu.interface.panes.MicroPythonREPLPane(mock_serial)
    commands = [b"A", b"B"]
    with mock.patch("mu.interface.panes.QTimer") as mock_timer:
        rp.execute(commands)
        mock_serial.write.assert_called_once_with(b"A")
        assert mock_timer.singleShot.call_count == 1


def test_MuFileList_show_confirm_overwrite_dialog():
    """
    Ensure the user is notified of an existing file.
    """
    mfl = mu.interface.panes.MuFileList()
    mock_qmb = mock.MagicMock()
    mock_qmb.setIcon = mock.MagicMock(return_value=None)
    mock_qmb.setText = mock.MagicMock(return_value=None)
    mock_qmb.setWindowTitle = mock.MagicMock(return_value=None)
    mock_qmb.exec_ = mock.MagicMock(return_value=QMessageBox.Ok)
    mock_qmb_class = mock.MagicMock(return_value=mock_qmb)
    mock_qmb_class.Ok = QMessageBox.Ok
    mock_qmb_class.Information = QMessageBox.Information
    with mock.patch("mu.interface.panes.QMessageBox", mock_qmb_class):
        assert mfl.show_confirm_overwrite_dialog()
<<<<<<< HEAD
    msg = _('File already exists; overwrite it?')
    mock_qmb.setText.assert_called_once_with(msg)
    mock_qmb.setWindowTitle.assert_called_once_with(_('File already exists'))
=======
    msg = "File already exists; overwrite it?"
    mock_qmb.setText.assert_called_once_with(msg)
    mock_qmb.setWindowTitle.assert_called_once_with("File already exists")
>>>>>>> 98ba9061
    mock_qmb.setIcon.assert_called_once_with(QMessageBox.Information)


def test_MicroPythonDeviceFileList_init():
    """
    Check the widget references the user's home and allows drag and drop.
    """
    mfs = mu.interface.panes.MicroPythonDeviceFileList("home/path")
    assert mfs.home == "home/path"
    assert mfs.dragDropMode() == mfs.DragDrop


def test_MicroPythonDeviceFileList_dropEvent():
    """
    Ensure a valid drop event is handled as expected.
    """
    mock_event = mock.MagicMock()
    source = mu.interface.panes.LocalFileList("homepath")
    mock_item = mock.MagicMock()
    mock_item.text.return_value = "foo.py"
    source.currentItem = mock.MagicMock(return_value=mock_item)
    mock_event.source.return_value = source
    mfs = mu.interface.panes.MicroPythonDeviceFileList("homepath")
    mfs.disable = mock.MagicMock()
    mfs.set_message = mock.MagicMock()
    mfs.put = mock.MagicMock()
    # Test
    mfs.dropEvent(mock_event)
    fn = os.path.join("homepath", "foo.py")
    assert mfs.set_message.emit.call_count == 1
    mfs.put.emit.assert_called_once_with(fn)


def test_MicroPythonDeviceFileList_dropEvent_wrong_source():
    """
    Ensure that only drop events whose origins are LocalFileList objects are
    handled.
    """
    mock_event = mock.MagicMock()
    source = mock.MagicMock()
    mock_event.source.return_value = source
    mfs = mu.interface.panes.MicroPythonDeviceFileList("homepath")
    mfs.findItems = mock.MagicMock()
    mfs.dropEvent(mock_event)
    assert mfs.findItems.call_count == 0


def test_MicroPythonDeviceFileList_on_put():
    """
    A message and list_files signal should be emitted.
    """
    mfs = mu.interface.panes.MicroPythonDeviceFileList("homepath")
    mfs.set_message = mock.MagicMock()
    mfs.list_files = mock.MagicMock()
<<<<<<< HEAD
    mfs.on_put('my_file.py')
    msg = _("'{}' successfully copied to micro:bit.").format('my_file.py')
=======
    mfs.on_put("my_file.py")
    msg = "'my_file.py' successfully copied to micro:bit."
>>>>>>> 98ba9061
    mfs.set_message.emit.assert_called_once_with(msg)
    mfs.list_files.emit.assert_called_once_with()


def test_MicroPythonDeviceFileList_contextMenuEvent():
    """
    Ensure that the menu displayed when a file on the micro:bit is
    right-clicked works as expected when activated.
    """
    mock_menu = mock.MagicMock()
    mock_action = mock.MagicMock()
    mock_menu.addAction.return_value = mock_action
    mock_menu.exec_.return_value = mock_action
    mfs = mu.interface.panes.MicroPythonDeviceFileList("homepath")
    mock_current = mock.MagicMock()
    mock_current.text.return_value = "foo.py"
    mfs.currentItem = mock.MagicMock(return_value=mock_current)
    mfs.disable = mock.MagicMock()
    mfs.set_message = mock.MagicMock()
    mfs.delete = mock.MagicMock()
    mfs.mapToGlobal = mock.MagicMock()
    mock_event = mock.MagicMock()
    with mock.patch("mu.interface.panes.QMenu", return_value=mock_menu):
        mfs.contextMenuEvent(mock_event)
    mfs.disable.emit.assert_called_once_with()
    assert mfs.set_message.emit.call_count == 1
    mfs.delete.emit.assert_called_once_with("foo.py")


def test_MicroPythonFileList_on_delete():
    """
    On delete should emit a message and list_files signal.
    """
    mfs = mu.interface.panes.MicroPythonDeviceFileList("homepath")
    mfs.set_message = mock.MagicMock()
    mfs.list_files = mock.MagicMock()
    mfs.on_delete("my_file.py")
    msg = "'my_file.py' successfully deleted from micro:bit."
    mfs.set_message.emit.assert_called_once_with(msg)
    mfs.list_files.emit.assert_called_once_with()


def test_LocalFileList_init():
    """
    Ensure the class instantiates with the expected state.
    """
    lfl = mu.interface.panes.LocalFileList("home/path")
    assert lfl.home == "home/path"
    assert lfl.dragDropMode() == lfl.DragDrop


def test_LocalFileList_dropEvent():
    """
    Ensure a valid drop event is handled as expected.
    """
    mock_event = mock.MagicMock()
    source = mu.interface.panes.MicroPythonDeviceFileList("homepath")
    mock_item = mock.MagicMock()
    mock_item.text.return_value = "foo.py"
    source.currentItem = mock.MagicMock(return_value=mock_item)
    mock_event.source.return_value = source
    lfs = mu.interface.panes.LocalFileList("homepath")
    lfs.disable = mock.MagicMock()
    lfs.set_message = mock.MagicMock()
    lfs.get = mock.MagicMock()
    # Test
    lfs.dropEvent(mock_event)
    fn = os.path.join("homepath", "foo.py")
    lfs.disable.emit.assert_called_once_with()
    assert lfs.set_message.emit.call_count == 1
    lfs.get.emit.assert_called_once_with("foo.py", fn)


def test_LocalFileList_dropEvent_wrong_source():
    """
    Ensure that only drop events whose origins are LocalFileList objects are
    handled.
    """
    mock_event = mock.MagicMock()
    source = mock.MagicMock()
    mock_event.source.return_value = source
    lfs = mu.interface.panes.LocalFileList("homepath")
    lfs.findItems = mock.MagicMock()
    lfs.dropEvent(mock_event)
    assert lfs.findItems.call_count == 0


def test_LocalFileList_on_get():
    """
    On get should emit two signals: a message and list_files.
    """
    lfs = mu.interface.panes.LocalFileList("homepath")
    lfs.set_message = mock.MagicMock()
    lfs.list_files = mock.MagicMock()
<<<<<<< HEAD
    lfs.on_get('my_file.py')
    msg = _("Successfully copied '{}' from the micro:bit "
            "to your computer.").format('my_file.py')
=======
    lfs.on_get("my_file.py")
    msg = (
        "Successfully copied 'my_file.py' from the micro:bit "
        "to your computer."
    )
>>>>>>> 98ba9061
    lfs.set_message.emit.assert_called_once_with(msg)
    lfs.list_files.emit.assert_called_once_with()


def test_LocalFileList_contextMenuEvent():
    """
    Ensure that the menu displayed when a local file is
    right-clicked works as expected when activated.
    """
    mock_menu = mock.MagicMock()
    mock_action_first = mock.MagicMock()
    mock_action_second = mock.MagicMock()
    mock_menu.addAction.side_effect = [mock_action_first, mock_action_second]
    mock_menu.exec_.return_value = mock_action_first
    mfs = mu.interface.panes.LocalFileList("homepath")
    mock_open = mock.MagicMock()
    mfs.open_file = mock.MagicMock()
    mfs.open_file.emit = mock_open
    mock_current = mock.MagicMock()
    mock_current.text.return_value = "foo.py"
    mfs.currentItem = mock.MagicMock(return_value=mock_current)
    mfs.set_message = mock.MagicMock()
    mfs.mapToGlobal = mock.MagicMock()
    mock_event = mock.MagicMock()
    with mock.patch("mu.interface.panes.QMenu", return_value=mock_menu):
        mfs.contextMenuEvent(mock_event)
    assert mfs.set_message.emit.call_count == 0
    mock_open.assert_called_once_with(os.path.join("homepath", "foo.py"))


def test_LocalFileList_contextMenuEvent_external():
    """
    Ensure that the menu displayed when a local file is
    right-clicked works as expected when activated.
    """
    mock_menu = mock.MagicMock()
    mock_action = mock.MagicMock()
    mock_menu.addAction.side_effect = [mock_action, mock.MagicMock()]
    mock_menu.exec_.return_value = mock_action
    mfs = mu.interface.panes.LocalFileList("homepath")
    mock_open = mock.MagicMock()
    mfs.open_file = mock.MagicMock()
    mfs.open_file.emit = mock_open
    mock_current = mock.MagicMock()
    mock_current.text.return_value = "foo.qwerty"
    mfs.currentItem = mock.MagicMock(return_value=mock_current)
    mfs.set_message = mock.MagicMock()
    mfs.mapToGlobal = mock.MagicMock()
    mock_event = mock.MagicMock()
    with mock.patch("mu.interface.panes.QMenu", return_value=mock_menu):
        mfs.contextMenuEvent(mock_event)
    assert mfs.set_message.emit.call_count == 1
    assert mock_open.call_count == 0


def test_FileSystemPane_init():
    """
    Check things are set up as expected.
    """
    home = "homepath"
    test_microbit_fs = mu.interface.panes.MicroPythonDeviceFileList(home)
    test_microbit_fs.disable = mock.MagicMock()
    test_microbit_fs.set_message = mock.MagicMock()
    test_local_fs = mu.interface.panes.LocalFileList(home)
    test_local_fs.disable = mock.MagicMock()
    test_local_fs.set_message = mock.MagicMock()
    mock_mfl = mock.MagicMock(return_value=test_microbit_fs)
    mock_lfl = mock.MagicMock(return_value=test_local_fs)
    with mock.patch(
        "mu.interface.panes.MicroPythonDeviceFileList", mock_mfl
    ), mock.patch("mu.interface.panes.LocalFileList", mock_lfl):
        fsp = mu.interface.panes.FileSystemPane("homepath")
        assert isinstance(fsp.microbit_label, QLabel)
        assert isinstance(fsp.local_label, QLabel)
        assert fsp.microbit_fs == test_microbit_fs
        assert fsp.local_fs == test_local_fs
        test_microbit_fs.disable.connect.assert_called_once_with(fsp.disable)
        test_microbit_fs.set_message.connect.assert_called_once_with(
            fsp.show_message
        )
        test_local_fs.disable.connect.assert_called_once_with(fsp.disable)
        test_local_fs.set_message.connect.assert_called_once_with(
            fsp.show_message
        )


def test_FileSystemPane_disable():
    """
    The child list widgets are disabled correctly.
    """
    fsp = mu.interface.panes.FileSystemPane("homepath")
    fsp.microbit_fs = mock.MagicMock()
    fsp.local_fs = mock.MagicMock()
    fsp.disable()
    fsp.microbit_fs.setDisabled.assert_called_once_with(True)
    fsp.local_fs.setDisabled.assert_called_once_with(True)
    fsp.microbit_fs.setAcceptDrops.assert_called_once_with(False)
    fsp.local_fs.setAcceptDrops.assert_called_once_with(False)


def test_FileSystemPane_enable():
    """
    The child list widgets are enabled correctly.
    """
    fsp = mu.interface.panes.FileSystemPane("homepath")
    fsp.microbit_fs = mock.MagicMock()
    fsp.local_fs = mock.MagicMock()
    fsp.enable()
    fsp.microbit_fs.setDisabled.assert_called_once_with(False)
    fsp.local_fs.setDisabled.assert_called_once_with(False)
    fsp.microbit_fs.setAcceptDrops.assert_called_once_with(True)
    fsp.local_fs.setAcceptDrops.assert_called_once_with(True)


def test_FileSystemPane_set_theme():
    """
    Setting theme doesn't error
    """
    fsp = mu.interface.panes.FileSystemPane("homepath")
    fsp.set_theme("test")


def test_FileSystemPane_show_message():
    """
    Ensure the expected message signal is emitted.
    """
    fsp = mu.interface.panes.FileSystemPane("homepath")
    fsp.set_message = mock.MagicMock()
    fsp.show_message("Hello")
    fsp.set_message.emit.assert_called_once_with("Hello")


def test_FileSystemPane_show_warning():
    """
    Ensure the expected warning signal is emitted.
    """
    fsp = mu.interface.panes.FileSystemPane("homepath")
    fsp.set_warning = mock.MagicMock()
    fsp.show_warning("Hello")
    fsp.set_warning.emit.assert_called_once_with("Hello")


def test_FileSystemPane_on_ls():
    """
    When lists of files have been obtained from the micro:bit and local
    filesystem, make sure they're properly processed by the on_ls event
    handler.
    """
    fsp = mu.interface.panes.FileSystemPane("homepath")
    microbit_files = ["foo.py", "bar.py"]
    fsp.microbit_fs = mock.MagicMock()
    fsp.local_fs = mock.MagicMock()
    fsp.enable = mock.MagicMock()
    local_files = ["qux.py", "baz.py"]
    mock_listdir = mock.MagicMock(return_value=local_files)
    mock_isfile = mock.MagicMock(return_value=True)
    with mock.patch("mu.interface.panes.os.listdir", mock_listdir), mock.patch(
        "mu.interface.panes.os.path.isfile", mock_isfile
    ):
        fsp.on_ls(microbit_files)
    fsp.microbit_fs.clear.assert_called_once_with()
    fsp.local_fs.clear.assert_called_once_with()
    assert fsp.microbit_fs.addItem.call_count == 2
    assert fsp.local_fs.addItem.call_count == 2
    fsp.enable.assert_called_once_with()


def test_FileSystemPane_on_ls_fail():
    """
    A warning is emitted and the widget disabled if listing files fails.
    """
    fsp = mu.interface.panes.FileSystemPane("homepath")
    fsp.show_warning = mock.MagicMock()
    fsp.disable = mock.MagicMock()
    fsp.on_ls_fail()
    assert fsp.show_warning.call_count == 1
    fsp.disable.assert_called_once_with()


def test_FileSystem_Pane_on_put_fail():
    """
    A warning is emitted if putting files on the micro:bit fails.
    """
    fsp = mu.interface.panes.FileSystemPane("homepath")
    fsp.show_warning = mock.MagicMock()
    fsp.on_put_fail("foo.py")
    assert fsp.show_warning.call_count == 1


def test_FileSystem_Pane_on_delete_fail():
    """
    A warning is emitted if deleting files on the micro:bit fails.
    """
    fsp = mu.interface.panes.FileSystemPane("homepath")
    fsp.show_warning = mock.MagicMock()
    fsp.on_delete_fail("foo.py")
    assert fsp.show_warning.call_count == 1


def test_FileSystem_Pane_on_get_fail():
    """
    A warning is emitted if getting files from the micro:bit fails.
    """
    fsp = mu.interface.panes.FileSystemPane("homepath")
    fsp.show_warning = mock.MagicMock()
    fsp.on_get_fail("foo.py")
    assert fsp.show_warning.call_count == 1


def test_FileSystemPane_set_font_size():
    """
    Ensure the right size is set as the point size and the text based UI child
    widgets are updated.
    """
    fsp = mu.interface.panes.FileSystemPane("homepath")
    fsp.font = mock.MagicMock()
    fsp.microbit_label = mock.MagicMock()
    fsp.local_label = mock.MagicMock()
    fsp.microbit_fs = mock.MagicMock()
    fsp.local_fs = mock.MagicMock()
    fsp.set_font_size(22)
    fsp.font.setPointSize.assert_called_once_with(22)
    fsp.microbit_label.setFont.assert_called_once_with(fsp.font)
    fsp.local_label.setFont.assert_called_once_with(fsp.font)
    fsp.microbit_fs.setFont.assert_called_once_with(fsp.font)
    fsp.local_fs.setFont.assert_called_once_with(fsp.font)


def test_FileSystemPane_open_file():
    """
    FileSystemPane should propogate the open_file signal
    """
    fsp = mu.interface.panes.FileSystemPane("homepath")
    fsp.open_file = mock.MagicMock()
    mock_open_emit = mock.MagicMock()
    fsp.open_file.emit = mock_open_emit
    fsp.local_fs.open_file.emit("test")
    mock_open_emit.assert_called_once_with("test")


def test_JupyterREPLPane_init():
    """
    Ensure the widget is setup with the correct defaults.
    """
    jw = mu.interface.panes.JupyterREPLPane()
    assert jw.console_height == 10


def test_JupyterREPLPane_append_plain_text():
    """
    Ensure signal and expected bytes are emitted when _append_plain_text is
    called.
    """
    jw = mu.interface.panes.JupyterREPLPane()
    jw.on_append_text = mock.MagicMock()
    jw._append_plain_text("hello")
    jw.on_append_text.emit.assert_called_once_with("hello".encode("utf-8"))


def test_JupyterREPLPane_set_font_size():
    """
    Check the new point size is succesfully applied.
    """
    jw = mu.interface.panes.JupyterREPLPane()
    jw.set_font_size(16)
    assert jw.font.pointSize() == 16


def test_JupyterREPLPane_set_zoom():
    """
    Ensure the expected font point size is set from the zoom size.
    """
    jw = mu.interface.panes.JupyterREPLPane()
    jw.set_font_size = mock.MagicMock()
    jw.set_zoom("xxl")
    jw.set_font_size.assert_called_once_with(
        mu.interface.panes.PANE_ZOOM_SIZES["xxl"]
    )


def test_JupyterREPLPane_set_theme_day():
    """
    Make sure the theme is correctly set for day.
    """
    jw = mu.interface.panes.JupyterREPLPane()
    jw.set_default_style = mock.MagicMock()
    jw.set_theme("day")
    jw.set_default_style.assert_called_once_with()


def test_JupyterREPLPane_set_theme_night():
    """
    Make sure the theme is correctly set for night.
    """
    jw = mu.interface.panes.JupyterREPLPane()
    jw.set_default_style = mock.MagicMock()
    jw.set_theme("night")
    jw.set_default_style.assert_called_once_with(colors="nocolor")


def test_JupyterREPLPane_set_theme_contrast():
    """
    Make sure the theme is correctly set for high contrast.
    """
    jw = mu.interface.panes.JupyterREPLPane()
    jw.set_default_style = mock.MagicMock()
    jw.set_theme("contrast")
    jw.set_default_style.assert_called_once_with(colors="nocolor")


def test_JupyterREPLPane_setFocus():
    """
    Ensures setFocus actually occurs to the _control containing the REPL.
    """
    jw = mu.interface.panes.JupyterREPLPane()
    jw._control = mock.MagicMock()
    jw.setFocus()
    jw._control.setFocus.assert_called_once_with()


def test_PythonProcessPane_init():
    """
    Check the font, input_buffer and other initial state is set as expected.
    """
    ppp = mu.interface.panes.PythonProcessPane()
    assert ppp.font()
    assert ppp.process is None
    assert ppp.input_history == []
    assert ppp.start_of_current_line == 0
    assert ppp.history_position == 0
    assert ppp.running is False
    assert ppp.stdout_buffer == b""
    assert ppp.reading_stdout is False


def test_PythonProcessPane_start_process():
    """
    Ensure the default arguments for starting a new process work as expected.
    Interactive mode is True, no debugger flag nor additional arguments.
    """
    mock_process = mock.MagicMock()
    mock_process_class = mock.MagicMock(return_value=mock_process)
    mock_merge_chans = mock.MagicMock()
    mock_process_class.MergedChannels = mock_merge_chans
    with mock.patch("mu.interface.panes.QProcess", mock_process_class):
        ppp = mu.interface.panes.PythonProcessPane()
        ppp.start_process("script.py", "workspace")
    assert mock_process_class.call_count == 1
    assert ppp.process == mock_process
    ppp.process.setProcessChannelMode.assert_called_once_with(mock_merge_chans)
    ppp.process.setWorkingDirectory.assert_called_once_with("workspace")
    ppp.process.readyRead.connect.assert_called_once_with(
        ppp.try_read_from_stdout
    )
    ppp.process.finished.connect.assert_called_once_with(ppp.finished)
    expected_script = os.path.abspath(os.path.normcase("script.py"))
    assert ppp.script == expected_script
    runner = sys.executable
    expected_args = ["-i", expected_script]  # called with interactive flag.
    ppp.process.start.assert_called_once_with(runner, expected_args)
    assert ppp.running is True


def test_PythonProcessPane_start_process_command_args():
    """
    Ensure that the new process is passed the expected comand line args.
    """
    mock_process = mock.MagicMock()
    mock_process_class = mock.MagicMock(return_value=mock_process)
    mock_merge_chans = mock.MagicMock()
    mock_process_class.MergedChannels = mock_merge_chans
    with mock.patch("mu.interface.panes.QProcess", mock_process_class):
        ppp = mu.interface.panes.PythonProcessPane()
        args = ["foo", "bar"]
        ppp.start_process("script.py", "workspace", command_args=args)
    runner = sys.executable
    expected_script = os.path.abspath(os.path.normcase("script.py"))
    expected_args = ["-i", expected_script, "foo", "bar"]
    ppp.process.start.assert_called_once_with(runner, expected_args)


def test_PythonProcessPane_start_process_debugger():
    """
    Ensure starting a new process with the debugger flag set to True uses the
    debug runner to execute the script.
    """
    mock_process = mock.MagicMock()
    mock_process_class = mock.MagicMock(return_value=mock_process)
    mock_merge_chans = mock.MagicMock()
    mock_process_class.MergedChannels = mock_merge_chans
    with mock.patch("mu.interface.panes.QProcess", mock_process_class):
        ppp = mu.interface.panes.PythonProcessPane()
        args = ["foo", "bar"]
        ppp.start_process(
            "script.py", "workspace", debugger=True, command_args=args
        )
    mu_dir = os.path.dirname(os.path.abspath(mu.__file__))
    runner = os.path.join(mu_dir, "mu-debug.py")
    python_exec = sys.executable
    expected_script = os.path.abspath(os.path.normcase("script.py"))
    expected_args = [runner, expected_script, "foo", "bar"]
    ppp.process.start.assert_called_once_with(python_exec, expected_args)


def test_PythonProcessPane_start_process_not_interactive():
    """
    Ensure that if the interactive flag is unset, the "-i" flag passed into
    the Python process is missing.
    """
    mock_process = mock.MagicMock()
    mock_process_class = mock.MagicMock(return_value=mock_process)
    mock_merge_chans = mock.MagicMock()
    mock_process_class.MergedChannels = mock_merge_chans
    with mock.patch("mu.interface.panes.QProcess", mock_process_class):
        ppp = mu.interface.panes.PythonProcessPane()
        args = ["foo", "bar"]
        ppp.start_process(
            "script.py", "workspace", interactive=False, command_args=args
        )
    runner = sys.executable
    expected_script = os.path.abspath(os.path.normcase("script.py"))
    expected_args = [expected_script, "foo", "bar"]
    ppp.process.start.assert_called_once_with(runner, expected_args)


def test_PythonProcessPane_start_process_windows_path():
    """
    If running on Windows via the installer ensure that the expected paths
    find their way into a temporary mu.pth file.
    """
    mock_process = mock.MagicMock()
    mock_process_class = mock.MagicMock(return_value=mock_process)
    mock_merge_chans = mock.MagicMock()
    mock_process_class.MergedChannels = mock_merge_chans
    mock_sys = mock.MagicMock()
    mock_sys.platform = "win32"
    mock_sys.executable = "C:\\Program Files\\Mu\\Python\\pythonw.exe"
    mock_os_p_e = mock.MagicMock(return_value=True)
    mock_os_makedirs = mock.MagicMock()
    mock_site = mock.MagicMock()
    mock_site.ENABLE_USER_SITE = True
    mock_site.USER_SITE = (
        "C:\\Users\\foo\\AppData\\Roaming\\Python\\" "Python36\\site-packages"
    )
    mock_site.getusersitepackages.return_value = mock_site.USER_SITE
    mock_open = mock.mock_open()
    with mock.patch(
        "mu.interface.panes.QProcess", mock_process_class
    ), mock.patch("mu.interface.panes.sys", mock_sys), mock.patch(
        "mu.interface.panes.os.path.exists", mock_os_p_e
    ), mock.patch(
        "mu.interface.panes.os.makedirs", mock_os_makedirs
    ), mock.patch(
        "mu.interface.panes.site", mock_site
    ), mock.patch(
        "builtins.open", mock_open
    ):
        ppp = mu.interface.panes.PythonProcessPane()
        ppp.start_process("script.py", "workspace", interactive=False)
    expected_pth = os.path.join(mock_site.USER_SITE, "mu.pth")
    mock_os_makedirs.assert_called_once_with(
        mock_site.USER_SITE, exist_ok=True
    )
    mock_open.assert_called_once_with(expected_pth, "w")
    expected = [
        "workspace",
        os.path.normcase(os.path.dirname(os.path.abspath("script.py"))),
    ]
    mock_file = mock_open()
    added_paths = [call[0][0] for call in mock_file.write.call_args_list]
    for e in expected:
        assert e + "\n" in added_paths


def test_PythonProcessPane_start_process_windows_path_no_user_site():
    """
    If running on Windows via the installer ensure that the Mu logs the
    fact it's unable to use the temporary mu.pth file because there is no
    USER_SITE enabled.
    """
    mock_process = mock.MagicMock()
    mock_process_class = mock.MagicMock(return_value=mock_process)
    mock_merge_chans = mock.MagicMock()
    mock_process_class.MergedChannels = mock_merge_chans
    mock_sys = mock.MagicMock()
    mock_sys.platform = "win32"
    mock_sys.executable = "C:\\Program Files\\Mu\\Python\\pythonw.exe"
    mock_os_p_e = mock.MagicMock(return_value=True)
    mock_site = mock.MagicMock()
    mock_site.ENABLE_USER_SITE = False
    mock_log = mock.MagicMock()
    with mock.patch(
        "mu.interface.panes.QProcess", mock_process_class
    ), mock.patch("mu.interface.panes.sys", mock_sys), mock.patch(
        "mu.interface.panes.os.path.exists", mock_os_p_e
    ), mock.patch(
        "mu.interface.panes.site", mock_site
    ), mock.patch(
        "mu.interface.panes.logger", mock_log
    ):
        ppp = mu.interface.panes.PythonProcessPane()
        ppp.start_process("script.py", "workspace", interactive=False)
    logs = [call[0][0] for call in mock_log.info.call_args_list]
    expected = (
        "Unable to set Python paths. Python's USER_SITE not enabled."
        " Check configuration with administrator."
    )
    assert expected in logs


def test_PythonProcessPane_start_process_windows_path_with_exception():
    """
    If running on Windows via the installer ensure that the expected paths
    find their way into a temporary mu.pth file.
    """
    mock_process = mock.MagicMock()
    mock_process_class = mock.MagicMock(return_value=mock_process)
    mock_merge_chans = mock.MagicMock()
    mock_process_class.MergedChannels = mock_merge_chans
    mock_sys = mock.MagicMock()
    mock_sys.platform = "win32"
    mock_sys.executable = "C:\\Program Files\\Mu\\Python\\pythonw.exe"
    mock_os_p_e = mock.MagicMock(return_value=True)
    mock_site = mock.MagicMock()
    mock_site.ENABLE_USER_SITE = True
    mock_site.USER_SITE = (
        "C:\\Users\\foo\\AppData\\Roaming\\Python\\" "Python36\\site-packages"
    )
    mock_open = mock.MagicMock(side_effect=Exception("Boom"))
    mock_log = mock.MagicMock()
    with mock.patch(
        "mu.interface.panes.QProcess", mock_process_class
    ), mock.patch("mu.interface.panes.sys", mock_sys), mock.patch(
        "mu.interface.panes.os.path.exists", mock_os_p_e
    ), mock.patch(
        "mu.interface.panes.site", mock_site
    ), mock.patch(
        "builtins.open", mock_open
    ), mock.patch(
        "mu.interface.panes.logger", mock_log
    ):
        ppp = mu.interface.panes.PythonProcessPane()
        ppp.start_process("script.py", "workspace", interactive=False)
    logs = [call[0][0] for call in mock_log.error.call_args_list]
    expected = "Could not set Python paths with mu.pth file."
    assert expected in logs


def test_PythonProcessPane_start_process_user_enviroment_variables():
    """
    Ensure that if environment variables are set, they are set in the context
    of the new child Python process.

    If running on Darwin, ensure that the correct encoding for the Python
    environment is used (Flask stop and complain about a misconfigured
    Python 3 using an ASCII encoding).
    """
    mock_process = mock.MagicMock()
    mock_process_class = mock.MagicMock(return_value=mock_process)
    mock_merge_chans = mock.MagicMock()
    mock_process_class.MergedChannels = mock_merge_chans
    mock_environment = mock.MagicMock()
    mock_environment_class = mock.MagicMock()
    mock_environment_class.systemEnvironment.return_value = mock_environment
    pypath = sys.path
    with mock.patch(
        "mu.interface.panes.QProcess", mock_process_class
    ), mock.patch("mu.interface.panes.sys") as mock_sys, mock.patch(
        "mu.interface.panes.QProcessEnvironment", mock_environment_class
    ):
        mock_sys.platform = "darwin"
        mock_sys.path = pypath
        ppp = mu.interface.panes.PythonProcessPane()
        envars = [["name", "value"]]
        ppp.start_process(
            "script.py",
            "workspace",
            interactive=False,
            envars=envars,
            runner="foo",
        )
    expected_encoding = "{}.utf-8".format(mu.language_code)
    assert mock_environment.insert.call_count == 6
    assert mock_environment.insert.call_args_list[0][0] == (
        "PYTHONUNBUFFERED",
        "1",
    )
    assert mock_environment.insert.call_args_list[1][0] == (
        "PYTHONIOENCODING",
        "utf-8",
    )
    assert mock_environment.insert.call_args_list[2][0] == (
        "LC_ALL",
        expected_encoding,
    )
    assert mock_environment.insert.call_args_list[3][0] == (
        "LANG",
        expected_encoding,
    )
    assert mock_environment.insert.call_args_list[4][0] == ("name", "value")
    expected_path = os.pathsep.join(pypath)
    assert mock_environment.insert.call_args_list[5][0] == (
        "PYTHONPATH",
        expected_path,
    )


def test_PythonProcessPane_start_process_custom_runner():
    """
    Ensure that if the runner is set, it is used as the command to start the
    new child Python process.
    """
    mock_process = mock.MagicMock()
    mock_process_class = mock.MagicMock(return_value=mock_process)
    mock_merge_chans = mock.MagicMock()
    mock_process_class.MergedChannels = mock_merge_chans
    with mock.patch("mu.interface.panes.QProcess", mock_process_class):
        ppp = mu.interface.panes.PythonProcessPane()
        args = ["foo", "bar"]
        ppp.start_process(
            "script.py",
            "workspace",
            interactive=False,
            command_args=args,
            runner="foo",
        )
    expected_script = os.path.abspath(os.path.normcase("script.py"))
    expected_args = [expected_script, "foo", "bar"]
    ppp.process.start.assert_called_once_with("foo", expected_args)


def test_PythonProcessPane_start_process_custom_python_args():
    """
    Ensure that if there are arguments to be passed into the Python runtime
    starting the child process, these are passed on correctly.
    """
    mock_process = mock.MagicMock()
    mock_process_class = mock.MagicMock(return_value=mock_process)
    mock_merge_chans = mock.MagicMock()
    mock_process_class.MergedChannels = mock_merge_chans
    with mock.patch("mu.interface.panes.QProcess", mock_process_class):
        ppp = mu.interface.panes.PythonProcessPane()
        py_args = ["-m", "pgzero"]
        ppp.start_process(
            "script.py", "workspace", interactive=False, python_args=py_args
        )
    expected_script = os.path.abspath(os.path.normcase("script.py"))
    expected_args = ["-m", "pgzero", expected_script]
    runner = sys.executable
    ppp.process.start.assert_called_once_with(runner, expected_args)


def test_PythonProcessPane_finished():
    """
    Check the functionality to handle the process finishing is correct.
    """
    ppp = mu.interface.panes.PythonProcessPane()
    mock_cursor = mock.MagicMock()
    mock_cursor.insertText = mock.MagicMock()
    ppp.textCursor = mock.MagicMock(return_value=mock_cursor)
    ppp.setReadOnly = mock.MagicMock()
    ppp.setTextCursor = mock.MagicMock()
    ppp.finished(0, 1)
    assert mock_cursor.insertText.call_count == 2
    assert "exit code: 0" in mock_cursor.insertText.call_args[0][0]
    assert "status: 1" in mock_cursor.insertText.call_args[0][0]
    ppp.setReadOnly.assert_called_once_with(True)
    ppp.setTextCursor.assert_called_once_with(ppp.textCursor())


def test_PythonProcessPane_context_menu():
    """
    Ensure the context menu for the REPL is configured correctly for non-OSX
    platforms.
    """
    mock_platform = mock.MagicMock()
    mock_platform.system.return_value = "WinNT"
    mock_qmenu = mock.MagicMock()
    mock_qmenu_class = mock.MagicMock(return_value=mock_qmenu)
    with mock.patch("mu.interface.panes.platform", mock_platform), mock.patch(
        "mu.interface.panes.QMenu", mock_qmenu_class
    ), mock.patch("mu.interface.panes.QCursor"):
        ppp = mu.interface.panes.PythonProcessPane()
        ppp.context_menu()
    assert mock_qmenu.addAction.call_count == 2
    copy_action = mock_qmenu.addAction.call_args_list[0][0]
    assert copy_action[0] == "Copy"
    assert copy_action[1] == ppp.copy
    assert copy_action[2].toString() == "Ctrl+Shift+C"
    paste_action = mock_qmenu.addAction.call_args_list[1][0]
    assert paste_action[0] == "Paste"
    assert paste_action[1] == ppp.paste
    assert paste_action[2].toString() == "Ctrl+Shift+V"
    assert mock_qmenu.exec_.call_count == 1


def test_PythonProcessPane_context_menu_darwin():
    """
    Ensure the context menu for the REPL is configured correctly for non-OSX
    platforms.
    """
    mock_platform = mock.MagicMock()
    mock_platform.system.return_value = "Darwin"
    mock_qmenu = mock.MagicMock()
    mock_qmenu_class = mock.MagicMock(return_value=mock_qmenu)
    with mock.patch("mu.interface.panes.platform", mock_platform), mock.patch(
        "mu.interface.panes.QMenu", mock_qmenu_class
    ), mock.patch("mu.interface.panes.QCursor"):
        ppp = mu.interface.panes.PythonProcessPane()
        ppp.context_menu()
    assert mock_qmenu.addAction.call_count == 2
    copy_action = mock_qmenu.addAction.call_args_list[0][0]
    assert copy_action[0] == "Copy"
    assert copy_action[1] == ppp.copy
    assert copy_action[2].toString() == "Ctrl+C"
    paste_action = mock_qmenu.addAction.call_args_list[1][0]
    assert paste_action[0] == "Paste"
    assert paste_action[1] == ppp.paste
    assert paste_action[2].toString() == "Ctrl+V"
    assert mock_qmenu.exec_.call_count == 1


def test_PythonProcessPane_paste():
    """
    Ensure pasted text is handed off to the parse_paste method.
    """
    ppp = mu.interface.panes.PythonProcessPane()
    ppp.parse_paste = mock.MagicMock()
    mock_clipboard = mock.MagicMock()
    mock_clipboard.text.return_value = "Hello"
    with mock.patch(
        "mu.interface.panes.QApplication.clipboard",
        return_value=mock_clipboard,
    ):
        ppp.paste()
    ppp.parse_paste.assert_called_once_with("Hello")


def test_PythonProcessPane_paste_normalize_windows_newlines():
    """
    Ensure that pasted text containing Windows style line-ends is normalised
    to '\n'.
    """
    ppp = mu.interface.panes.PythonProcessPane()
    ppp.parse_paste = mock.MagicMock()
    mock_clipboard = mock.MagicMock()
    mock_clipboard.text.return_value = "h\r\ni"
    with mock.patch(
        "mu.interface.panes.QApplication.clipboard",
        return_value=mock_clipboard,
    ):
        ppp.paste()
    ppp.parse_paste.assert_called_once_with("h\ni")


def test_PythonProcessPane_parse_paste():
    """
    Given some text ensure that the first character is correctly handled and
    the remaining text to be processed is scheduled to be parsed in the future.

    Essentially parse_paste pretends to be someone typing in the characters of
    the pasted text *really fast*, rather than as a single shot dump of data.
    This is so the event loop can cycle to handle any output from the child
    process.
    """
    ppp = mu.interface.panes.PythonProcessPane()
    ppp.parse_input = mock.MagicMock()
    mock_timer = mock.MagicMock()
    with mock.patch("mu.interface.panes.QTimer", mock_timer):
        ppp.parse_paste("hello")
    ppp.parse_input.assert_called_once_with(None, "h", None)
    assert mock_timer.singleShot.call_count == 1


def test_PythonProcessPane_parse_paste_non_ascii():
    """
    Given some non-ascii yet printable text, ensure that the first character is
    correctly handled and the remaining text to be processed is scheduled to be
    parsed in the future.
    """
    ppp = mu.interface.panes.PythonProcessPane()
    ppp.parse_input = mock.MagicMock()
    mock_timer = mock.MagicMock()
    with mock.patch("mu.interface.panes.QTimer", mock_timer):
        ppp.parse_paste("ÅÄÖ")
    ppp.parse_input.assert_called_once_with(None, "Å", None)
    assert mock_timer.singleShot.call_count == 1


def test_PythonProcessPane_parse_paste_newline():
    """
    As above, but ensure the correct handling of a newline character.
    """
    ppp = mu.interface.panes.PythonProcessPane()
    ppp.parse_input = mock.MagicMock()
    mock_timer = mock.MagicMock()
    with mock.patch("mu.interface.panes.QTimer", mock_timer):
        ppp.parse_paste("\nhello")
    ppp.parse_input.assert_called_once_with(Qt.Key_Enter, "\n", None)
    assert mock_timer.singleShot.call_count == 1


def test_PythonProcessPane_parse_paste_final_character():
    """
    As above, but ensure that if there a no more remaining characters to parse
    in the pasted text, then don't schedule any more recursive calls.
    """
    ppp = mu.interface.panes.PythonProcessPane()
    ppp.parse_input = mock.MagicMock()
    mock_timer = mock.MagicMock()
    with mock.patch("mu.interface.panes.QTimer", mock_timer):
        ppp.parse_paste("\n")
    ppp.parse_input.assert_called_once_with(Qt.Key_Enter, "\n", None)
    assert mock_timer.singleShot.call_count == 0


def test_PythonProcessPane_keyPressEvent_a():
    """
    A character is typed and passed into parse_input in the expected manner.
    """
    ppp = mu.interface.panes.PythonProcessPane()
    ppp.parse_input = mock.MagicMock()
    data = mock.MagicMock
    data.key = mock.MagicMock(return_value=Qt.Key_A)
    data.text = mock.MagicMock(return_value="a")
    data.modifiers = mock.MagicMock(return_value=None)
    ppp.keyPressEvent(data)
    ppp.parse_input.assert_called_once_with(Qt.Key_A, "a", None)


def test_PythonProcessPane_on_process_halt():
    """
    Ensure the output from the halted process is dumped to the UI.
    """
    ppp = mu.interface.panes.PythonProcessPane()
    ppp.process = mock.MagicMock()
    ppp.process.readAll().data.return_value = b"halted"
    ppp.append = mock.MagicMock()
    ppp.on_append_text = mock.MagicMock()
    ppp.set_start_of_current_line = mock.MagicMock()
    ppp.on_process_halt()
    ppp.process.readAll().data.assert_called_once_with()
    ppp.append.assert_called_once_with(b"halted")
    ppp.on_append_text.emit.assert_called_once_with(b"halted")
    ppp.set_start_of_current_line.assert_called_once_with()


def test_PythonProcessPane_on_process_halt_badly_formed_bytes():
    """
    If the bytes read from the child process's stdout starts with a badly
    formed unicode character (e.g. a fragment of a multi-byte character such as
    "𠜎"), then ensure the problem bytes at the start of the data are discarded
    until a valid result can be turned into a string.
    """
    data = "𠜎Hello, World!".encode("utf-8")  # Contains a multi-byte char.
    data = data[1:]  # Split the muti-byte character (cause UnicodeDecodeError)
    ppp = mu.interface.panes.PythonProcessPane()
    ppp.process = mock.MagicMock()
    ppp.process.readAll().data.return_value = data
    ppp.on_append_text = mock.MagicMock()
    ppp.set_start_of_current_line = mock.MagicMock()
    ppp.on_process_halt()
    ppp.process.readAll().data.assert_called_once_with()
    ppp.on_append_text.emit.assert_called_once_with(b"Hello, World!")
    ppp.set_start_of_current_line.assert_called_once_with()


def test_PythonProcessPane_parse_input_a():
    """
    Ensure a regular printable character is inserted into the text area.
    """
    ppp = mu.interface.panes.PythonProcessPane()
    ppp.insert = mock.MagicMock()
    key = Qt.Key_A
    text = "a"
    modifiers = None
    ppp.parse_input(key, text, modifiers)
    ppp.insert.assert_called_once_with(b"a")


def test_PythonProcessPane_parse_input_non_ascii():
    """
    Ensure a non-ascii printable character is inserted into the text area.
    """
    ppp = mu.interface.panes.PythonProcessPane()
    ppp.insert = mock.MagicMock()
    key = Qt.Key_A
    text = "Å"
    modifiers = None
    ppp.parse_input(key, text, modifiers)
    ppp.insert.assert_called_once_with("Å".encode("utf-8"))


def test_PythonProcessPane_parse_input_ctrl_c():
    """
    Control-C (SIGINT / KeyboardInterrupt) character is typed.
    """
    ppp = mu.interface.panes.PythonProcessPane()
    ppp.process = mock.MagicMock()
    ppp.process.processId.return_value = 123
    ppp.running = True
    key = Qt.Key_C
    text = ""
    modifiers = Qt.ControlModifier
    mock_kill = mock.MagicMock()
    mock_timer = mock.MagicMock()
    with mock.patch("mu.interface.panes.os.kill", mock_kill), mock.patch(
        "mu.interface.panes.QTimer", mock_timer
    ), mock.patch("mu.interface.panes.platform.system", return_value="win32"):
        ppp.parse_input(key, text, modifiers)
    mock_kill.assert_called_once_with(123, signal.SIGINT)
    ppp.process.readAll.assert_called_once_with()
    mock_timer.singleShot.assert_called_once_with(1, ppp.on_process_halt)


def test_PythonProcessPane_parse_input_ctrl_d():
    """
    Control-D (Kill process) character is typed.
    """
    ppp = mu.interface.panes.PythonProcessPane()
    ppp.process = mock.MagicMock()
    ppp.running = True
    key = Qt.Key_D
    text = ""
    modifiers = Qt.ControlModifier
    mock_timer = mock.MagicMock()
    with mock.patch(
        "mu.interface.panes.platform.system", return_value="win32"
    ), mock.patch("mu.interface.panes.QTimer", mock_timer):
        ppp.parse_input(key, text, modifiers)
        ppp.process.kill.assert_called_once_with()
    ppp.process.readAll.assert_called_once_with()
    mock_timer.singleShot.assert_called_once_with(1, ppp.on_process_halt)


def test_PythonProcessPane_parse_input_ctrl_c_after_process_finished():
    """
    Control-C (SIGINT / KeyboardInterrupt) character is typed.
    """
    ppp = mu.interface.panes.PythonProcessPane()
    ppp.process = mock.MagicMock()
    ppp.process.processId.return_value = 123
    ppp.running = False
    key = Qt.Key_C
    text = ""
    modifiers = Qt.ControlModifier
    mock_kill = mock.MagicMock()
    with mock.patch("mu.interface.panes.os.kill", mock_kill), mock.patch(
        "mu.interface.panes.platform.system", return_value="win32"
    ):
        ppp.parse_input(key, text, modifiers)
    assert mock_kill.call_count == 0


def test_PythonProcessPane_parse_input_ctrl_d_after_process_finished():
    """
    Control-D (Kill process) character is typed.
    """
    ppp = mu.interface.panes.PythonProcessPane()
    ppp.process = mock.MagicMock()
    ppp.running = False
    key = Qt.Key_D
    text = ""
    modifiers = Qt.ControlModifier
    with mock.patch(
        "mu.interface.panes.platform.system", return_value="win32"
    ):
        ppp.parse_input(key, text, modifiers)
        assert ppp.process.kill.call_count == 0


def test_PythonProcessPane_parse_input_up_arrow():
    """
    Up Arrow causes the input line to be replaced with movement back in
    command history.
    """
    ppp = mu.interface.panes.PythonProcessPane()
    ppp.history_back = mock.MagicMock()
    key = Qt.Key_Up
    text = ""
    modifiers = None
    ppp.parse_input(key, text, modifiers)
    assert ppp.history_back.call_count == 1


def test_PythonProcessPane_parse_input_down_arrow():
    """
    Down Arrow causes the input line to be replaced with movement forward
    through command line.
    """
    ppp = mu.interface.panes.PythonProcessPane()
    ppp.history_forward = mock.MagicMock()
    key = Qt.Key_Down
    text = ""
    modifiers = None
    ppp.parse_input(key, text, modifiers)
    assert ppp.history_forward.call_count == 1


def test_PythonProcessPane_parse_input_right_arrow():
    """
    Right Arrow causes the cursor to move to the right one place.
    """
    ppp = mu.interface.panes.PythonProcessPane()
    mock_cursor = mock.MagicMock()
    ppp.textCursor = mock.MagicMock(return_value=mock_cursor)
    ppp.setTextCursor = mock.MagicMock()
    key = Qt.Key_Right
    text = ""
    modifiers = None
    ppp.parse_input(key, text, modifiers)
    mock_cursor.movePosition.assert_called_once_with(QTextCursor.Right)
    ppp.setTextCursor.assert_called_once_with(mock_cursor)


def test_PythonProcessPane_parse_input_left_arrow():
    """
    Left Arrow causes the cursor to move to the left one place if not at the
    start of the input line.
    """
    ppp = mu.interface.panes.PythonProcessPane()
    mock_cursor = mock.MagicMock()
    mock_cursor.position.return_value = 1
    ppp.start_of_current_line = 0
    ppp.textCursor = mock.MagicMock(return_value=mock_cursor)
    ppp.setTextCursor = mock.MagicMock()
    key = Qt.Key_Left
    text = ""
    modifiers = None
    ppp.parse_input(key, text, modifiers)
    mock_cursor.movePosition.assert_called_once_with(QTextCursor.Left)
    ppp.setTextCursor.assert_called_once_with(mock_cursor)


def test_PythonProcessPane_parse_input_left_arrow_at_start_of_line():
    """
    Left Arrow doesn't do anything if the current cursor position is at the
    start of the input line.
    """
    ppp = mu.interface.panes.PythonProcessPane()
    mock_cursor = mock.MagicMock()
    mock_cursor.position.return_value = 1
    ppp.start_of_current_line = 1
    ppp.textCursor = mock.MagicMock(return_value=mock_cursor)
    ppp.setTextCursor = mock.MagicMock()
    key = Qt.Key_Left
    text = ""
    modifiers = None
    ppp.parse_input(key, text, modifiers)
    assert mock_cursor.movePosition.call_count == 0
    assert ppp.setTextCursor.call_count == 0


def test_PythonProcessPane_parse_input_home():
    """
    Home moves cursor to the start of the input line.
    """
    ppp = mu.interface.panes.PythonProcessPane()
    ppp.toPlainText = mock.MagicMock(return_value="hello")
    mock_cursor = mock.MagicMock()
    ppp.start_of_current_line = 0
    ppp.textCursor = mock.MagicMock(return_value=mock_cursor)
    ppp.setTextCursor = mock.MagicMock()
    key = Qt.Key_Home
    text = ""
    modifiers = None
    ppp.parse_input(key, text, modifiers)
    # Move to the end of the line, then move left len of 'hello'.
    assert mock_cursor.movePosition.call_count == 6
    ppp.setTextCursor.assert_called_once_with(mock_cursor)


def test_PythonProcessPane_parse_input_end():
    """
    End moves cursor to the end of the input line.
    """
    ppp = mu.interface.panes.PythonProcessPane()
    mock_cursor = mock.MagicMock()
    ppp.textCursor = mock.MagicMock(return_value=mock_cursor)
    ppp.setTextCursor = mock.MagicMock()
    key = Qt.Key_End
    text = ""
    modifiers = None
    ppp.parse_input(key, text, modifiers)
    mock_cursor.movePosition.assert_called_once_with(QTextCursor.End)
    ppp.setTextCursor.assert_called_once_with(mock_cursor)


def test_PythonProcessPane_parse_input_paste():
    """
    Control-Shift-V (paste) character causes a paste to happen.
    """
    ppp = mu.interface.panes.PythonProcessPane()
    key = Qt.Key_V
    text = ""
    modifiers = Qt.ControlModifier | Qt.ShiftModifier
    ppp.paste = mock.MagicMock()
    ppp.parse_input(key, text, modifiers)
    ppp.paste.assert_called_once_with()


def test_PythonProcessPane_parse_input_copy():
    """
    Control-Shift-C (copy) character causes copy to happen.
    """
    ppp = mu.interface.panes.PythonProcessPane()
    key = Qt.Key_C
    text = ""
    modifiers = Qt.ControlModifier | Qt.ShiftModifier
    ppp.copy = mock.MagicMock()
    ppp.parse_input(key, text, modifiers)
    ppp.copy.assert_called_once_with()


def test_PythonProcessPane_parse_input_backspace():
    """
    Backspace call causes a backspace from the character at the cursor
    position.
    """
    ppp = mu.interface.panes.PythonProcessPane()
    ppp.backspace = mock.MagicMock()
    key = Qt.Key_Backspace
    text = "\b"
    modifiers = None
    ppp.parse_input(key, text, modifiers)
    ppp.backspace.assert_called_once_with()


def test_PythonProcessPane_parse_input_delete():
    """
    Delete deletes the character to the right of the cursor position.
    """
    ppp = mu.interface.panes.PythonProcessPane()
    ppp.delete = mock.MagicMock()
    key = Qt.Key_Delete
    text = "\b"
    modifiers = None
    ppp.parse_input(key, text, modifiers)
    ppp.delete.assert_called_once_with()


def test_PythonProcessPane_parse_input_newline():
    """
    Newline causes the input line to be written to the child process's stdin.
    """
    ppp = mu.interface.panes.PythonProcessPane()
    ppp.toPlainText = mock.MagicMock(return_value="abc\n")
    ppp.start_of_current_line = 0
    ppp.textCursor = mock.MagicMock()
    ppp.textCursor().position.return_value = 666
    ppp.setTextCursor = mock.MagicMock()
    ppp.insert = mock.MagicMock()
    ppp.write_to_stdin = mock.MagicMock()
    key = Qt.Key_Enter
    text = "\r"
    modifiers = None
    ppp.parse_input(key, text, modifiers)
    ppp.write_to_stdin.assert_called_once_with(b"abc\n")
    assert b"abc" in ppp.input_history
    assert ppp.history_position == 0
    # On newline, the start of the current line should be set correctly.
    assert ppp.start_of_current_line == 4  # len('abc\n')


def test_PythonProcessPane_parse_input_newline_ignore_empty_input_in_history():
    """
    Newline causes the input line to be written to the child process's stdin,
    but if the resulting line is either empty or only contains whitespace, do
    not add it to the input_history.
    """
    ppp = mu.interface.panes.PythonProcessPane()
    ppp.toPlainText = mock.MagicMock(return_value="   \n")
    ppp.start_of_current_line = 0
    ppp.write_to_stdin = mock.MagicMock()
    key = Qt.Key_Enter
    text = "\r"
    modifiers = None
    ppp.parse_input(key, text, modifiers)
    ppp.write_to_stdin.assert_called_once_with(b"   \n")
    assert len(ppp.input_history) == 0
    assert ppp.history_position == 0


def test_PythonProcessPane_parse_input_newline_with_cursor_midline():
    """
    Ensure that when the cursor is placed in the middle of a line and enter is
    pressed the whole line is sent to std_in.
    """
    ppp = mu.interface.panes.PythonProcessPane()
    ppp.write_to_stdin = mock.MagicMock()
    ppp.parse_input(None, "abc", None)
    ppp.parse_input(Qt.Key_Left, None, None)
    ppp.parse_input(Qt.Key_Enter, "\r", None)
    ppp.write_to_stdin.assert_called_with(b"abc\n")


def test_PythonProcessPane_set_start_of_current_line():
    """
    Ensure the start of the current line is set to the current length of the
    text in the editor pane.
    """
    ppp = mu.interface.panes.PythonProcessPane()
    ppp.toPlainText = mock.MagicMock(return_value="Hello𠜎")
    ppp.set_start_of_current_line()
    assert ppp.start_of_current_line == len("Hello𠜎")


def test_PythonProcessPane_history_back():
    """
    Ensure the current input line is replaced by the next item back in time
    from the current history position.
    """
    ppp = mu.interface.panes.PythonProcessPane()
    # 'a' was typed first, 'c' is the most recent entry.
    ppp.input_history = ["a", "b", "c"]
    ppp.history_position = 0
    ppp.replace_input_line = mock.MagicMock()
    ppp.history_back()
    ppp.replace_input_line.assert_called_once_with("c")
    assert ppp.history_position == -1


def test_PythonProcessPane_history_back_at_first_item():
    """
    Ensure the current input line is replaced by the next item back in time
    from the current history position.
    """
    ppp = mu.interface.panes.PythonProcessPane()
    # 'a' was typed first, 'c' is the most recent entry.
    ppp.input_history = ["a", "b", "c"]
    ppp.history_position = -3
    ppp.replace_input_line = mock.MagicMock()
    ppp.history_back()
    ppp.replace_input_line.assert_called_once_with("a")
    assert ppp.history_position == -3


def test_PythonProcessPane_history_forward():
    """
    Ensure the current input line is replaced by the next item forward in time
    from the current history position.
    """
    ppp = mu.interface.panes.PythonProcessPane()
    # 'a' was typed first, 'c' is the most recent entry.
    ppp.input_history = ["a", "b", "c"]
    ppp.history_position = -3
    ppp.replace_input_line = mock.MagicMock()
    ppp.history_forward()
    ppp.replace_input_line.assert_called_once_with("b")
    assert ppp.history_position == -2


def test_PythonProcessPane_history_forward_at_last_item():
    """
    Ensure the current input line is cleared if the history position was at
    the most recent item.
    """
    ppp = mu.interface.panes.PythonProcessPane()
    # 'a' was typed first, 'c' is the most recent entry.
    ppp.input_history = ["a", "b", "c"]
    ppp.history_position = -1
    ppp.replace_input_line = mock.MagicMock()
    ppp.clear_input_line = mock.MagicMock()
    ppp.history_forward()
    ppp.clear_input_line.assert_called_once_with()
    assert ppp.replace_input_line.call_count == 0
    assert ppp.history_position == 0


def test_PythonProcessPane_try_read_from_stdout_not_started():
    """
    If the process pane is NOT already reading from STDOUT then ensure it
    starts to.
    """
    ppp = mu.interface.panes.PythonProcessPane()
    ppp.read_from_stdout = mock.MagicMock()
    ppp.try_read_from_stdout()
    assert ppp.reading_stdout is True
    ppp.read_from_stdout.assert_called_once_with()


def test_PythonProcessPane_try_read_from_stdout_has_started():
    """
    If the process pane is already reading from STDOUT then ensure it
    doesn't keep trying.
    """
    ppp = mu.interface.panes.PythonProcessPane()
    ppp.read_from_stdout = mock.MagicMock()
    ppp.reading_stdout = True
    ppp.try_read_from_stdout()
    assert ppp.reading_stdout is True
    assert ppp.read_from_stdout.call_count == 0


def test_PythonProcessPane_read_from_stdout():
    """
    Ensure incoming bytes from sub-process's stout are processed correctly.
    """
    ppp = mu.interface.panes.PythonProcessPane()
    ppp.append = mock.MagicMock()
    ppp.process = mock.MagicMock()
    ppp.process.read.return_value = b"hello world"
    ppp.on_append_text = mock.MagicMock()
    ppp.set_start_of_current_line = mock.MagicMock()
    mock_timer = mock.MagicMock()
    with mock.patch("mu.interface.panes.QTimer", mock_timer):
        ppp.read_from_stdout()
    assert ppp.append.call_count == 1
    ppp.process.read.assert_called_once_with(256)
    ppp.on_append_text.emit.assert_called_once_with(b"hello world")
    ppp.set_start_of_current_line.assert_called_once_with()
    mock_timer.singleShot.assert_called_once_with(2, ppp.read_from_stdout)


def test_PythonProcessPane_read_from_stdout_with_stdout_buffer():
    """
    Ensure incoming bytes from sub-process's stdout are processed correctly if
    there was a split between reads in a multi-byte character (such as "𠜎").

    The buffer is pre-pended to the current read, thus resulting in bytes that
    can be successfully represented in a UTF based string.
    """
    msg = "Hello 𠜎 world".encode("utf-8")
    ppp = mu.interface.panes.PythonProcessPane()
    ppp.stdout_buffer = msg[:7]  # Start of msg but split in multi-byte char.
    ppp.process = mock.MagicMock()
    ppp.process.read.return_value = msg[7:]  # Remainder of msg.
    ppp.on_append_text = mock.MagicMock()
    ppp.set_start_of_current_line = mock.MagicMock()
    mock_timer = mock.MagicMock()
    with mock.patch("mu.interface.panes.QTimer", mock_timer):
        ppp.read_from_stdout()
    ppp.process.read.assert_called_once_with(256)
    ppp.on_append_text.emit.assert_called_once_with(msg)
    ppp.set_start_of_current_line.assert_called_once_with()
    mock_timer.singleShot.assert_called_once_with(2, ppp.read_from_stdout)
    assert ppp.stdout_buffer == b""


def test_PythonProcessPane_read_from_stdout_with_unicode_error():
    """
    Ensure incoming bytes from sub-process's stdout are processed correctly if
    there was a split between reads in a multi-byte character (such as "𠜎").

    If the read bytes end with a split of a multi-byte character, ensure they
    are put into the self.stdout_buffer so they can be pre-pended to the next
    bytes read from the child process.
    """
    msg = "Hello 𠜎 world".encode("utf-8")
    ppp = mu.interface.panes.PythonProcessPane()
    ppp.process = mock.MagicMock()
    ppp.process.read.return_value = msg[:7]  # Split the multi-byte character.
    ppp.on_append_text = mock.MagicMock()
    ppp.set_start_of_current_line = mock.MagicMock()
    mock_timer = mock.MagicMock()
    with mock.patch("mu.interface.panes.QTimer", mock_timer):
        ppp.read_from_stdout()
    ppp.process.read.assert_called_once_with(256)
    assert ppp.on_append_text.emit.call_count == 0
    assert ppp.set_start_of_current_line.call_count == 0
    mock_timer.singleShot.assert_called_once_with(2, ppp.read_from_stdout)
    assert ppp.stdout_buffer == msg[:7]


def test_PythonProcessPane_read_from_stdout_no_data():
    """
    If no data is returned, ensure the reading_stdout flag is reset to False.
    """
    ppp = mu.interface.panes.PythonProcessPane()
    ppp.reading_stdout = True
    ppp.process = mock.MagicMock()
    ppp.process.read.return_value = b""
    ppp.read_from_stdout()
    assert ppp.reading_stdout is False


def test_PythonProcessPane_write_to_stdin():
    """
    Ensure input from the user is written to the child process.
    """
    ppp = mu.interface.panes.PythonProcessPane()
    ppp.process = mock.MagicMock()
    ppp.write_to_stdin(b"hello")
    ppp.process.write.assert_called_once_with(b"hello")


def test_PythonProcessPane_append():
    """
    Ensure the referenced byte_stream is added to the textual content of the
    QTextEdit.
    """
    ppp = mu.interface.panes.PythonProcessPane()
    mock_cursor = mock.MagicMock()
    ppp.setTextCursor = mock.MagicMock()
    ppp.textCursor = mock.MagicMock(return_value=mock_cursor)
    ppp.append(b"hello")
    mock_cursor.insertText.assert_called_once_with("hello")
    assert mock_cursor.movePosition.call_count == 2


def test_PythonProcessPane_insert_within_input_line():
    """
    Ensure text is inserted at the end of the document if the current cursor
    position is not within the bounds of the input line.
    """
    ppp = mu.interface.panes.PythonProcessPane()
    mock_cursor = mock.MagicMock()
    mock_cursor.position.return_value = 1
    ppp.start_of_current_line = 100
    ppp.setTextCursor = mock.MagicMock()
    ppp.textCursor = mock.MagicMock(return_value=mock_cursor)
    ppp.insert(b"hello")
    mock_cursor.movePosition.assert_called_once_with(QTextCursor.End)
    mock_cursor.insertText.assert_called_once_with("hello")


def test_PythonProcessPane_insert():
    """
    Ensure text is inserted at the current cursor position.
    """
    ppp = mu.interface.panes.PythonProcessPane()
    mock_cursor = mock.MagicMock()
    mock_cursor.position.return_value = 100
    ppp.start_of_current_line = 1
    ppp.setTextCursor = mock.MagicMock()
    ppp.textCursor = mock.MagicMock(return_value=mock_cursor)
    ppp.insert(b"hello")
    assert mock_cursor.movePosition.call_count == 0
    mock_cursor.insertText.assert_called_once_with("hello")


def test_PythonProcessPane_backspace():
    """
    Make sure that removing a character to the left of the current cursor
    position works as expected.
    """
    ppp = mu.interface.panes.PythonProcessPane()
    ppp.start_of_current_line = 123
    mock_cursor = mock.MagicMock()
    mock_cursor.position.return_value = 124
    mock_cursor.deletePreviousChar = mock.MagicMock()
    ppp.setTextCursor = mock.MagicMock()
    ppp.textCursor = mock.MagicMock(return_value=mock_cursor)
    ppp.backspace()
    mock_cursor.deletePreviousChar.assert_called_once_with()
    ppp.setTextCursor.assert_called_once_with(mock_cursor)


def test_PythonProcessPane_backspace_at_start_of_input_line():
    """
    Make sure that removing a character will not work if the cursor is at the
    left-hand boundary of the input line.
    """
    ppp = mu.interface.panes.PythonProcessPane()
    ppp.start_of_current_line = 123
    mock_cursor = mock.MagicMock()
    mock_cursor.position.return_value = 123
    mock_cursor.deletePreviousChar = mock.MagicMock()
    ppp.textCursor = mock.MagicMock(return_value=mock_cursor)
    ppp.backspace()
    assert mock_cursor.deletePreviousChar.call_count == 0


def test_PythonProcessPane_delete():
    """
    Make sure that removing a character to the right of the current cursor
    position works as expected.
    """
    ppp = mu.interface.panes.PythonProcessPane()
    ppp.start_of_current_line = 123
    mock_cursor = mock.MagicMock()
    mock_cursor.position.return_value = 124
    mock_cursor.deletePreviousChar = mock.MagicMock()
    ppp.setTextCursor = mock.MagicMock()
    ppp.textCursor = mock.MagicMock(return_value=mock_cursor)
    ppp.delete()
    mock_cursor.deleteChar.assert_called_once_with()
    ppp.setTextCursor.assert_called_once_with(mock_cursor)


def test_PythonProcessPane_delete_at_start_of_input_line():
    """
    Make sure that removing a character will not work if the cursor is at the
    left-hand boundary of the input line.
    """
    ppp = mu.interface.panes.PythonProcessPane()
    ppp.start_of_current_line = 123
    mock_cursor = mock.MagicMock()
    mock_cursor.position.return_value = 122
    mock_cursor.deletePreviousChar = mock.MagicMock()
    ppp.textCursor = mock.MagicMock(return_value=mock_cursor)
    ppp.delete()
    assert mock_cursor.deleteChar.call_count == 0


def test_PythonProcessPane_clear_input_line():
    """
    Ensure the input line is cleared back to the start of the input line.
    """
    ppp = mu.interface.panes.PythonProcessPane()
    ppp.start_of_current_line = 0
    ppp.toPlainText = mock.MagicMock(return_value="hello")
    mock_cursor = mock.MagicMock()
    ppp.setTextCursor = mock.MagicMock()
    ppp.textCursor = mock.MagicMock(return_value=mock_cursor)
    ppp.clear_input_line()
    assert mock_cursor.deletePreviousChar.call_count == 5
    mock_cursor.movePosition.assert_called_once_with(QTextCursor.End)
    ppp.setTextCursor.assert_called_once_with(mock_cursor)


def test_PythonProcessPane_replace_input_line():
    """
    Ensure that the input line is cleared and then the replacement text is
    appended to the text area.
    """
    ppp = mu.interface.panes.PythonProcessPane()
    ppp.clear_input_line = mock.MagicMock()
    ppp.append = mock.MagicMock()
    ppp.replace_input_line("hello")
    ppp.clear_input_line.assert_called_once_with()
    ppp.append.assert_called_once_with("hello")


def test_PythonProcessPane_set_font_size():
    """
    Ensure the font size is set to the expected point size.
    """
    ppp = mu.interface.panes.PythonProcessPane()
    mock_font = mock.MagicMock()
    ppp.font = mock.MagicMock(return_value=mock_font)
    ppp.setFont = mock.MagicMock()
    ppp.set_font_size(123)
    mock_font.setPointSize.assert_called_once_with(123)
    ppp.setFont.assert_called_once_with(mock_font)


def test_PythonProcessPane_set_zoom():
    """
    Ensure the expected point size is set from the given "t-shirt" size.
    """
    ppp = mu.interface.panes.PythonProcessPane()
    ppp.set_font_size = mock.MagicMock()
    ppp.set_zoom("xl")
    expected = mu.interface.panes.PANE_ZOOM_SIZES["xl"]
    ppp.set_font_size.assert_called_once_with(expected)


def test_PythonProcessPane_set_theme():
    """
    Setting the theme shouldn't do anything
    """
    ppp = mu.interface.panes.PythonProcessPane()
    ppp.set_theme("test")


def test_DebugInspectorItem():
    item = mu.interface.panes.DebugInspectorItem("test")
    assert item.text() == "test"
    assert not item.isEditable()


def test_DebugInspector_set_font_size():
    """
    Check the correct stylesheet values are being set.
    """
    di = mu.interface.panes.DebugInspector()
    di.setStyleSheet = mock.MagicMock()
    di.set_font_size(16)
    style = di.setStyleSheet.call_args[0][0]
    assert "font-size: 16pt;" in style
    assert "font-family: Monospace;" in style


def test_DebugInspector_set_zoom():
    """
    Ensure the expected point size is set from the given "t-shirt" size.
    """
    di = mu.interface.panes.DebugInspector()
    di.set_font_size = mock.MagicMock()
    di.set_zoom("xl")
    expected = mu.interface.panes.PANE_ZOOM_SIZES["xl"]
    di.set_font_size.assert_called_once_with(expected)


def test_DebugInspector_set_theme():
    """
    Setting the theme shouldn't do anything
    """
    di = mu.interface.panes.DebugInspector()
    di.set_theme("test")


def test_PlotterPane_init():
    """
    Ensure the plotter pane is created in the expected manner.
    """
    pp = mu.interface.panes.PlotterPane()
    assert pp.input_buffer == []
    assert pp.raw_data == []
    assert pp.max_x == 100
    assert pp.max_y == 1000
    assert len(pp.data) == 1
    assert isinstance(pp.data[0], deque)
    assert len(pp.series) == 1
    assert isinstance(pp.series[0], QLineSeries)
    assert isinstance(pp.chart, QChart)
    assert isinstance(pp.axis_x, QValueAxis)
    assert isinstance(pp.axis_y, QValueAxis)


def test_PlotterPane_process_bytes():
    """
    If a byte representation of a Python tuple containing numeric values,
    starting at the beginning of a new line and terminating with a new line is
    received, then the add_data method is called with the resulting Python
    tuple.
    """
    pp = mu.interface.panes.PlotterPane()
    pp.add_data = mock.MagicMock()
    pp.process_bytes(b"(1, 2.3, 4)\r\n")
    pp.add_data.assert_called_once_with((1, 2.3, 4))


def test_PlotterPane_process_bytes_guards_against_data_flood():
    """
    If the process_bytes method gets data of more than 1024 bytes then trigger
    a data_flood signal and ensure the plotter no longer processes incoming
    bytes.

    (The assumption is that Mu will clean up once the data_flood signal is
    emitted.)
    """
    pp = mu.interface.panes.PlotterPane()
    pp.data_flood = mock.MagicMock()
    pp.add_data = mock.MagicMock()
    data_flood = b"X" * 1025
    pp.process_bytes(data_flood)
    assert pp.flooded is True
    pp.data_flood.emit.assert_called_once_with()
    assert pp.add_data.call_count == 0
    pp.process_bytes(data_flood)
    assert pp.add_data.call_count == 0


def test_PlotterPane_process_bytes_tuple_not_numeric():
    """
    If a byte representation of a tuple is received but it doesn't contain
    numeric values, then the add_data method MUST NOT be called.
    """
    pp = mu.interface.panes.PlotterPane()
    pp.add_data = mock.MagicMock()
    pp.process_bytes(b'("a", "b", "c")\r\n')
    assert pp.add_data.call_count == 0


def test_PlotterPane_process_bytes_overrun_input_buffer():
    """
    If the incoming bytes are not complete, ensure the input_buffer caches them
    until the newline is detected.
    """
    pp = mu.interface.panes.PlotterPane()
    pp.add_data = mock.MagicMock()
    pp.process_bytes(b"(1, 2.3, 4)\r\n")
    pp.add_data.assert_called_once_with((1, 2.3, 4))
    pp.add_data.reset_mock()
    pp.process_bytes(b"(1, 2.")
    assert pp.add_data.call_count == 0
    pp.process_bytes(b"3, 4)\r\n")
    pp.add_data.assert_called_once_with((1, 2.3, 4))
    pp.add_data.reset_mock()
    pp.process_bytes(b"(1, 2.3, 4)\r\n")
    pp.add_data.assert_called_once_with((1, 2.3, 4))


def test_PlotterPane_add_data():
    """
    Given a tuple with a single value, ensure it is logged and correctly added
    to the chart.
    """
    pp = mu.interface.panes.PlotterPane()
    mock_line_series = mock.MagicMock()
    pp.series = [mock_line_series]
    pp.add_data((1,))
    assert (1,) in pp.raw_data
    mock_line_series.clear.assert_called_once_with()
    for i in range(99):
        mock_line_series.append.call_args_list[i][0] == (i, 0)
    mock_line_series.append.call_args_list[99][0] == (99, 1)


def test_PlotterPane_add_data_adjust_values_up():
    """
    If more values than have been encountered before are added to the incoming
    data then increase the number of QLineSeries instances.
    """
    pp = mu.interface.panes.PlotterPane()
    pp.series = [mock.MagicMock()]
    pp.chart = mock.MagicMock()
    with mock.patch("mu.interface.panes.QLineSeries"):
        pp.add_data((1, 2, 3, 4))
    assert len(pp.series) == 4
    assert pp.chart.addSeries.call_count == 3
    assert pp.chart.setAxisX.call_count == 3
    assert pp.chart.setAxisY.call_count == 3
    assert len(pp.data) == 4


def test_PlotterPane_add_data_adjust_values_down():
    """
    If less values are encountered, before they are added to the incoming
    data then decrease the number of QLineSeries instances.
    """
    pp = mu.interface.panes.PlotterPane()
    pp.series = [mock.MagicMock(), mock.MagicMock(), mock.MagicMock()]
    pp.data.append(mock.MagicMock())
    pp.data.append(mock.MagicMock())
    pp.chart = mock.MagicMock()
    with mock.patch("mu.interface.panes.QLineSeries"):
        pp.add_data((1,))
    assert len(pp.series) == 1
    assert len(pp.data) == 1
    assert pp.chart.removeSeries.call_count == 2


def test_PlotterPane_add_data_re_scale_up():
    """
    If the y axis contains data greater than the current range, then ensure
    the range is doubled.
    """
    pp = mu.interface.panes.PlotterPane()
    pp.axis_y = mock.MagicMock()
    mock_line_series = mock.MagicMock()
    pp.series = [mock_line_series]
    pp.add_data((1001,))
    assert pp.max_y == 2000
    pp.axis_y.setRange.assert_called_once_with(-2000, 2000)


def test_PlotterPane_add_data_re_scale_down():
    """
    If the y axis contains data less than half of the current range, then
    ensure the range is halved.
    """
    pp = mu.interface.panes.PlotterPane()
    pp.max_y = 4000
    pp.axis_y = mock.MagicMock()
    mock_line_series = mock.MagicMock()
    pp.series = [mock_line_series]
    pp.add_data((1999,))
    assert pp.max_y == 2000
    pp.axis_y.setRange.assert_called_once_with(-2000, 2000)


def test_PlotterPane_set_label_format_to_float_when_range_small():
    """
    If the max_y is 5 or less, make sure the label format is set to being a
    float with two decimal places.
    """
    pp = mu.interface.panes.PlotterPane()
    pp.max_y = 10
    pp.axis_y = mock.MagicMock()
    mock_line_series = mock.MagicMock()
    pp.series = [mock_line_series]
    pp.add_data((1,))
    assert pp.max_y == 1
    pp.axis_y.setRange.assert_called_once_with(-1, 1)
    pp.axis_y.setLabelFormat.assert_called_once_with("%2.2f")


def test_PlotterPane_set_label_format_to_int_when_range_large():
    """
    If the max_y is 5 or less, make sure the label format is set to being a
    float with two decimal places.
    """
    pp = mu.interface.panes.PlotterPane()
    pp.max_y = 5
    pp.axis_y = mock.MagicMock()
    mock_line_series = mock.MagicMock()
    pp.series = [mock_line_series]
    pp.add_data((10,))
    assert pp.max_y == 10
    pp.axis_y.setRange.assert_called_once_with(-10, 10)
    pp.axis_y.setLabelFormat.assert_called_once_with("%d")


def test_PlotterPane_set_theme():
    """
    Ensure the themes for the chart relate correctly to the theme names used
    by Mu.
    """
    pp = mu.interface.panes.PlotterPane()
    pp.chart = mock.MagicMock()
    pp.set_theme("day")
    pp.chart.setTheme.assert_called_once_with(QChart.ChartThemeLight)
    pp.chart.setTheme.reset_mock()
    pp.set_theme("night")
    pp.chart.setTheme.assert_called_once_with(QChart.ChartThemeDark)
    pp.chart.setTheme.reset_mock()
<<<<<<< HEAD
    pp.set_theme('contrast')
    pp.chart.setTheme.assert_called_once_with(QChart.ChartThemeHighContrast)


def test_MuFileTree_show_confirm_overwrite_dialog():
    """
    Ensure the user is notified of an existing file.
    """
    mfl = mu.interface.panes.MuFileTree()
    mock_qmb = mock.MagicMock()
    mock_qmb.setIcon = mock.MagicMock(return_value=None)
    mock_qmb.setText = mock.MagicMock(return_value=None)
    mock_qmb.setWindowTitle = mock.MagicMock(return_value=None)
    mock_qmb.exec_ = mock.MagicMock(return_value=QMessageBox.Ok)
    mock_qmb_class = mock.MagicMock(return_value=mock_qmb)
    mock_qmb_class.Ok = QMessageBox.Ok
    mock_qmb_class.Information = QMessageBox.Information
    with mock.patch('mu.interface.panes.QMessageBox', mock_qmb_class):
        assert mfl.show_confirm_overwrite_dialog()
    msg = _('File already exists; overwrite it?')
    mock_qmb.setText.assert_called_once_with(msg)
    mock_qmb.setWindowTitle.assert_called_once_with(_('File already exists'))
    mock_qmb.setIcon.assert_called_once_with(QMessageBox.Information)


def test_MicroPythonDeviceFileTree_init():
    """
    Check the widget references the user's home and allows drag and drop.
    """
    mfs = mu.interface.panes.MicroPythonDeviceFileTree('home/path')
    assert mfs.home == 'home/path'
    assert mfs.dragDropMode() == mfs.DragDrop


def test_MicroPythonDeviceFileTree_dropEvent_no_target(drop_event):
    # create object in MicroPythonDeviceFileTree
    mfs = mu.interface.panes.MicroPythonDeviceFileTree('pc_home_path')
    mfs.itemAt = mock.MagicMock(return_value=None)
    mfs.show_confirm_overwrite_dialog = mock.MagicMock(return_value=False)
    mfs.findItems = mock.MagicMock(return_value=False)
    # create result check
    msg_emit = mock.MagicMock()
    mfs.set_message = mock.MagicMock(return_value=msg_emit)
    put_emit = mock.MagicMock()
    mfs.put = mock.MagicMock(return_value=put_emit)
    # go
    mfs.dropEvent(drop_event)
    # check result
    fn = os.path.join('pc_home_path', 'pc_foo.py')
    msg = _("Copying '" + fn + "' to device.")
    assert mfs.findItems.call_count == 1
    assert mfs.show_confirm_overwrite_dialog.call_count == 0
    mfs.set_message.emit.assert_called_once_with(msg)
    mfs.put.emit.assert_called_once_with(fn, '')


def test_MicroPythonDeviceFileTree_dropEvent_target_has_child(drop_event):
    # create object in MicroPythonDeviceFileTree
    mfs = mu.interface.panes.MicroPythonDeviceFileTree('pc_home_path')
    target_item = mock.MagicMock()
    target_item.childCount.return_value = 1
    target_item.text = mock.MagicMock(return_value='bar')
    child_item = mock.MagicMock()
    child_item.text.return_value = 'dev_foo.py'
    target_item.child = mock.MagicMock(return_value=child_item)
    target_item.parent = mock.MagicMock(return_value=None)
    mfs.itemAt = mock.MagicMock(return_value=target_item)
    mfs.show_confirm_overwrite_dialog = mock.MagicMock(return_value=False)
    mfs.findItems = mock.MagicMock(return_value=False)
    # create result check
    msg_emit = mock.MagicMock()
    mfs.set_message = mock.MagicMock(return_value=msg_emit)
    put_emit = mock.MagicMock()
    mfs.put = mock.MagicMock(return_value=put_emit)
    # go
    mfs.dropEvent(drop_event)
    # check result
    fn = os.path.join('pc_home_path', 'pc_foo.py')
    msg = _("Copying '" + fn + "' to device.")
    assert mfs.findItems.call_count == 0
    assert mfs.show_confirm_overwrite_dialog.call_count == 0
    mfs.set_message.emit.assert_called_once_with(msg)
    mfs.put.emit.assert_called_once_with(fn, 'bar')


def test_MicroPythonDeviceFileTree_dropEvent_target_has_paraent(drop_event):
    # create object in MicroPythonDeviceFileTree
    mfs = mu.interface.panes.MicroPythonDeviceFileTree('pc_home_path')
    target_item = mock.MagicMock()
    target_item.childCount.return_value = 0
    target_item.text.return_value = 'dev_foo.py'
    p_item = mock.MagicMock()
    p_item.text = mock.MagicMock(return_value='bar')
    p_item.parent.return_value = None
    target_item.parent = mock.MagicMock(return_value=p_item)
    mfs.itemAt = mock.MagicMock(return_value=target_item)
    mfs.show_confirm_overwrite_dialog = mock.MagicMock(return_value=False)
    mfs.findItems = mock.MagicMock(return_value=False)
    # create result check
    msg_emit = mock.MagicMock()
    mfs.set_message = mock.MagicMock(return_value=msg_emit)
    put_emit = mock.MagicMock()
    mfs.put = mock.MagicMock(return_value=put_emit)
    # go
    mfs.dropEvent(drop_event)
    # check result
    fn = os.path.join('pc_home_path', 'pc_foo.py')
    msg = _("Copying '" + fn + "' to device.")
    assert mfs.findItems.call_count == 0
    assert mfs.show_confirm_overwrite_dialog.call_count == 0
    mfs.set_message.emit.assert_called_once_with(msg)
    mfs.put.emit.assert_called_once_with(fn, 'bar')


def test_MicroPythonDeviceFileTree_dropEvent_rewrite(drop_event):
    # create object in MicroPythonDeviceFileTree
    mfs = mu.interface.panes.MicroPythonDeviceFileTree('pc_home_path')
    target_item = mock.MagicMock()
    target_item.childCount.return_value = 1
    target_item.text = mock.MagicMock(return_value='bar')
    child_item = mock.MagicMock()
    child_item.text.return_value = 'pc_foo.py'
    target_item.child = mock.MagicMock(return_value=child_item)
    target_item.parent = mock.MagicMock(return_value=None)
    mfs.itemAt = mock.MagicMock(return_value=target_item)
    mfs.show_confirm_overwrite_dialog = mock.MagicMock(return_value=True)
    mfs.findItems = mock.MagicMock(return_value=False)
    # create result check
    msg_emit = mock.MagicMock()
    mfs.set_message = mock.MagicMock(return_value=msg_emit)
    put_emit = mock.MagicMock()
    mfs.put = mock.MagicMock(return_value=put_emit)
    # go
    mfs.dropEvent(drop_event)
    # check result
    assert mfs.findItems.call_count == 0
    assert mfs.show_confirm_overwrite_dialog.call_count == 1
    fn = os.path.join('pc_home_path', 'pc_foo.py')
    msg = _("Copying '" + fn + "' to device.")
    mfs.set_message.emit.assert_called_once_with(msg)
    mfs.put.emit.assert_called_once_with(fn, 'bar')


def test_MicroPythonDeviceFileTree_dropEvent_cancel(drop_event):
    # create object in MicroPythonDeviceFileTree
    mfs = mu.interface.panes.MicroPythonDeviceFileTree('pc_home_path')
    mfs.itemAt = mock.MagicMock(return_value=None)
    mfs.show_confirm_overwrite_dialog = mock.MagicMock(return_value=False)
    mfs.findItems = mock.MagicMock(return_value=True)
    # create result check
    msg_emit = mock.MagicMock()
    mfs.set_message = mock.MagicMock(return_value=msg_emit)
    put_emit = mock.MagicMock()
    mfs.put = mock.MagicMock(return_value=put_emit)
    # go
    mfs.dropEvent(drop_event)
    # check result
    assert mfs.findItems.call_count == 1
    assert mfs.show_confirm_overwrite_dialog.call_count == 1
    mfs.set_message.emit.call_count = 0
    mfs.put.emit.call_count = 0


def test_MicroPythonDeviceFileTree_dropEvent_wrong_source():
    """
    Ensure that only drop events whose origins are LocalFileList objects are
    handled.
    """
    mock_event = mock.MagicMock()
    source = mock.MagicMock()
    mock_event.source.return_value = source
    mfs = mu.interface.panes.MicroPythonDeviceFileTree('homepath')
    mfs.findItems = mock.MagicMock()
    mfs.dropEvent(mock_event)
    assert mfs.findItems.call_count == 0


def test_MicroPythonDeviceFileTree_on_put():
    """
    A message and list_files signal should be emitted.
    """
    mfs = mu.interface.panes.MicroPythonDeviceFileTree('homepath')
    mfs.set_message = mock.MagicMock()
    mfs.list_files = mock.MagicMock()
    mfs.on_put('my_file.py')
    mfs.list_files.emit.assert_called_once_with()


def test_MicroPythonDeviceFileTree_contextMenuEvent():
    """
    Ensure that the menu displayed when a file on the micro:bit is
    right-clicked works as expected when activated.
    """
    mock_menu = mock.MagicMock()
    mock_action = mock.MagicMock()
    mock_menu.addAction.return_value = mock_action
    mock_menu.exec_.return_value = mock_action
    mfs = mu.interface.panes.MicroPythonDeviceFileTree('homepath')
    mock_current = mock.MagicMock()
    mock_current.text.return_value = 'foo.py'
    mock_current.childCount.return_value = 0
    mock_current.parent.return_value = None
    mfs.currentItem = mock.MagicMock(return_value=mock_current)
    mfs.disable = mock.MagicMock()
    mfs.set_message = mock.MagicMock()
    mfs.delete = mock.MagicMock()
    mfs.mapToGlobal = mock.MagicMock()
    mock_event = mock.MagicMock()
    with mock.patch('mu.interface.panes.QMenu', return_value=mock_menu):
        mfs.contextMenuEvent(mock_event)
    mfs.disable.emit.assert_called_once_with()
    assert mfs.set_message.emit.call_count == 1
    mfs.delete.emit.assert_called_once_with('/foo.py')


def test_MicroPythonDeviceFileTree_contextMenuEvent_has_child():
    """
    Ensure that the menu displayed when a file on the micro:bit is
    right-clicked works as expected when activated.
    """
    mock_menu = mock.MagicMock()
    mock_action = mock.MagicMock()
    mock_menu.addAction.return_value = mock_action
    mock_menu.exec_.return_value = mock_action
    mfs = mu.interface.panes.MicroPythonDeviceFileTree('homepath')
    mock_current = mock.MagicMock()
    mock_current.text.return_value = 'foo'
    mock_current.childCount.return_value = 1
    mock_current.parent.return_value = None
    mfs.currentItem = mock.MagicMock(return_value=mock_current)
    # create result check
    mfs.disable = mock.MagicMock()
    mfs.set_message = mock.MagicMock()
    mfs.delete = mock.MagicMock()
    mfs.mapToGlobal = mock.MagicMock()
    mock_event = mock.MagicMock()
    # go
    with mock.patch('mu.interface.panes.QMenu', return_value=mock_menu):
        mfs.contextMenuEvent(mock_event)
    # result check
    assert mfs.disable.emit.call_count == 0
    assert mfs.delete.emit.call_count == 0
    mfs.set_message.emit.assert_called_once_with(_("Can't delete folder."))


def test_MicroPythonDeviceFileTree_contextMenuEvent_has_parent():
    """
    Ensure that the menu displayed when a file on the micro:bit is
    right-clicked works as expected when activated.
    """
    mock_menu = mock.MagicMock()
    mock_action = mock.MagicMock()
    mock_menu.addAction.return_value = mock_action
    mock_menu.exec_.return_value = mock_action
    mfs = mu.interface.panes.MicroPythonDeviceFileTree('homepath')
    mock_current = mock.MagicMock()
    mock_current.text = mock.MagicMock(return_value='foo.py')
    mock_current.childCount.return_value = 0
    p_item = mock.MagicMock()
    p_item.text = mock.MagicMock(return_value='bar')
    p_item.parent.return_value = None
    mock_current.parent = mock.MagicMock(return_value=p_item)
    mfs.currentItem = mock.MagicMock(return_value=mock_current)
    # create result check
    mfs.disable = mock.MagicMock()
    mfs.set_message = mock.MagicMock()
    mfs.delete = mock.MagicMock()
    mfs.mapToGlobal = mock.MagicMock()
    mock_event = mock.MagicMock()
    # go
    with mock.patch('mu.interface.panes.QMenu', return_value=mock_menu):
        mfs.contextMenuEvent(mock_event)
    # result check
    mfs.disable.emit.assert_called_once_with()
    assert mfs.set_message.emit.call_count == 1
    mfs.delete.emit.assert_called_once_with('bar/foo.py')


def test_MicroPythonDeviceFileTree_on_delete():
    """
    On delete should emit a message and list_files signal.
    """
    mfs = mu.interface.panes.MicroPythonDeviceFileTree('homepath')
    mfs.set_message = mock.MagicMock()
    mfs.list_files = mock.MagicMock()
    mfs.on_delete('my_file.py')
    mfs.list_files.emit.assert_called_once_with()


def test_StuduinoBitFileSystemPane_init():
    """
    Check things are set up as expected.
    """
    home = 'homepath'
    test_studuinobit_fs = mu.interface.panes.MicroPythonDeviceFileTree(home)
    test_studuinobit_fs.disable = mock.MagicMock()
    test_studuinobit_fs.set_message = mock.MagicMock()
    test_local_fs = mu.interface.panes.StuduinoBitLocalFileList(home)
    test_local_fs.disable = mock.MagicMock()
    test_local_fs.set_message = mock.MagicMock()
    mock_mfl = mock.MagicMock(return_value=test_studuinobit_fs)
    mock_lfl = mock.MagicMock(return_value=test_local_fs)
    with mock.patch('mu.interface.panes.MicroPythonDeviceFileTree',
                    mock_mfl), \
            mock.patch('mu.interface.panes.StuduinoBitLocalFileList',
                       mock_lfl):
        fsp = mu.interface.panes.StuduinoBitFileSystemPane('homepath')
        assert isinstance(fsp.studuinobit_label, QLabel)
        assert isinstance(fsp.local_label, QLabel)
        assert fsp.studuinobit_fs == test_studuinobit_fs
        assert fsp.local_fs == test_local_fs
        test_studuinobit_fs.disable.connect.\
            assert_called_once_with(fsp.disable)
        test_studuinobit_fs.set_message.connect.\
            assert_called_once_with(fsp.show_message)
        test_local_fs.disable.connect.assert_called_once_with(fsp.disable)
        test_local_fs.set_message.connect.\
            assert_called_once_with(fsp.show_message)


def test_StuduinoBitFileSystemPane_disable():
    """
    The child list widgets are disabled correctly.
    """
    fsp = mu.interface.panes.StuduinoBitFileSystemPane('homepath')
    fsp.studuinobit_fs = mock.MagicMock()
    fsp.local_fs = mock.MagicMock()
    fsp.disable()
    fsp.studuinobit_fs.setDisabled.assert_called_once_with(True)
    fsp.local_fs.setDisabled.assert_called_once_with(True)
    fsp.studuinobit_fs.setAcceptDrops.assert_called_once_with(False)
    fsp.local_fs.setAcceptDrops.assert_called_once_with(False)


def test_StuduinoBitFileSystemPane_enable():
    """
    The child list widgets are enabled correctly.
    """
    fsp = mu.interface.panes.StuduinoBitFileSystemPane('homepath')
    fsp.studuinobit_fs = mock.MagicMock()
    fsp.local_fs = mock.MagicMock()
    fsp.enable()
    fsp.studuinobit_fs.setDisabled.assert_called_once_with(False)
    fsp.local_fs.setDisabled.assert_called_once_with(False)
    fsp.studuinobit_fs.setAcceptDrops.assert_called_once_with(True)
    fsp.local_fs.setAcceptDrops.assert_called_once_with(True)


def test_StuduinoBitFileSystemPane_set_theme():
    """
    Setting theme doesn't error
    """
    fsp = mu.interface.panes.StuduinoBitFileSystemPane('homepath')
    fsp.set_theme('test')


def test_StuduinoBitFileSystemPane_show_message():
    """
    Ensure the expected message signal is emitted.
    """
    fsp = mu.interface.panes.StuduinoBitFileSystemPane('homepath')
    fsp.set_message = mock.MagicMock()
    fsp.show_message('Hello')
    fsp.set_message.emit.assert_called_once_with('Hello')


def test_StuduinoBitFileSystemPane_show_warning():
    """
    Ensure the expected warning signal is emitted.
    """
    fsp = mu.interface.panes.StuduinoBitFileSystemPane('homepath')
    fsp.set_warning = mock.MagicMock()
    fsp.show_warning('Hello')
    fsp.set_warning.emit.assert_called_once_with('Hello')


def test_StuduinoBitFileSystemPane_on_tree():
    """
    When lists of files have been obtained from the micro:bit and local
    filesystem, make sure they're properly processed by the on_tree event
    handler.
    """
    fsp = mu.interface.panes.StuduinoBitFileSystemPane('homepath')
    studuinobit_files = ['./boot.py', './lib/pyatcrobo2/body.py',
                         './lib/pyatcrobo2/const.py']
    fsp.studuinobit_fs = mock.MagicMock()
    fsp.local_fs = mock.MagicMock()
    fsp.enable = mock.MagicMock()
    local_files = ['qux.py', 'baz.py', ]
    mock_listdir = mock.MagicMock(return_value=local_files)
    mock_isfile = mock.MagicMock(return_value=True)
    with mock.patch('mu.interface.panes.os.listdir', mock_listdir),\
            mock.patch('mu.interface.panes.os.path.isfile', mock_isfile):
        fsp.on_tree(studuinobit_files)
    fsp.studuinobit_fs.clear.assert_called_once_with()
    fsp.local_fs.clear.assert_called_once_with()
    assert fsp.studuinobit_fs.addTopLevelItems.call_count == 1
    assert fsp.local_fs.addItem.call_count == 2
    fsp.enable.assert_called_once_with()


def test_StuduinoBitFileSystemPane_on_tree_fail():
    """
    A warning is emitted and the widget disabled if listing files fails.
    """
    fsp = mu.interface.panes.StuduinoBitFileSystemPane('homepath')
    fsp.show_warning = mock.MagicMock()
    fsp.disable = mock.MagicMock()
    fsp.on_tree_fail()
    assert fsp.show_warning.call_count == 1
    fsp.disable.assert_called_once_with()


def test_StuduinoBitFileSystemPane_on_put_fail():
    """
    A warning is emitted if putting files on the micro:bit fails.
    """
    fsp = mu.interface.panes.StuduinoBitFileSystemPane('homepath')
    fsp.show_warning = mock.MagicMock()
    fsp.on_put_fail('foo.py')
    assert fsp.show_warning.call_count == 1


def test_StuduinoBitFileSystemPane_on_delete_fail():
    """
    A warning is emitted if deleting files on the micro:bit fails.
    """
    fsp = mu.interface.panes.StuduinoBitFileSystemPane('homepath')
    fsp.show_warning = mock.MagicMock()
    fsp.on_delete_fail('foo.py')
    assert fsp.show_warning.call_count == 1


def test_StuduinoBitFileSystemPane_on_get_fail():
    """
    A warning is emitted if getting files from the micro:bit fails.
    """
    fsp = mu.interface.panes.StuduinoBitFileSystemPane('homepath')
    fsp.show_warning = mock.MagicMock()
    fsp.on_get_fail('foo.py')
    assert fsp.show_warning.call_count == 1


def test_StuduinoBitFileSystemPane_set_font_size():
    """
    Ensure the right size is set as the point size and the text based UI child
    widgets are updated.
    """
    fsp = mu.interface.panes.StuduinoBitFileSystemPane('homepath')
    fsp.font = mock.MagicMock()
    fsp.studuinobit_label = mock.MagicMock()
    fsp.local_label = mock.MagicMock()
    fsp.studuinobit_fs = mock.MagicMock()
    fsp.local_fs = mock.MagicMock()
    fsp.set_font_size(22)
    fsp.font.setPointSize.assert_called_once_with(22)
    fsp.studuinobit_label.setFont.assert_called_once_with(fsp.font)
    fsp.local_label.setFont.assert_called_once_with(fsp.font)
    fsp.studuinobit_fs.setFont.assert_called_once_with(fsp.font)
    fsp.local_fs.setFont.assert_called_once_with(fsp.font)


def test_StuduinoBitFileSystemPane_open_file():
    """
    FileSystemPane should propogate the open_file signal
    """
    fsp = mu.interface.panes.StuduinoBitFileSystemPane('homepath')
    fsp.open_file = mock.MagicMock()
    mock_open_emit = mock.MagicMock()
    fsp.open_file.emit = mock_open_emit
    fsp.local_fs.open_file.emit('test')
    mock_open_emit.assert_called_once_with('test')


def test_StuduinoBitLocalFileList_dropEvent_Folder():
    """
    Ensure a valid drop event is handled as expected.
    """
    mock_event = mock.MagicMock()
    source = mu.interface.panes.MicroPythonDeviceFileTree('homepath')
    source.currentItem = mock.MagicMock()
    parent = QTreeWidgetItem(None, ['foo'])
    entry = QTreeWidgetItem(None, ['bar'])
    child = QTreeWidgetItem(None, ['baz.py'])
    entry.addChild(child)
    parent.addChild(entry)
    source.currentItem.return_value = entry
    mock_event.source.return_value = source

    lfs = mu.interface.panes.StuduinoBitLocalFileList('homepath')
    lfs.disable = mock.MagicMock()
    lfs.set_message = mock.MagicMock()
    lfs.get = mock.MagicMock()
    # Test
    lfs.dropEvent(mock_event)
    assert lfs.set_message.emit.call_count == 1


def test_StuduinoBitLocalFileList_dropEvent_File_Have_Parent():
    """
    Ensure a valid drop event is handled as expected.
    """
    mock_event = mock.MagicMock()
    source = mu.interface.panes.MicroPythonDeviceFileTree('homepath')
    source.currentItem = mock.MagicMock()
    parent = QTreeWidgetItem(None, ['foo'])
    entry = QTreeWidgetItem(None, ['bar.py'])
    parent.addChild(entry)
    source.currentItem.return_value = entry
    mock_event.source.return_value = source

    lfs = mu.interface.panes.StuduinoBitLocalFileList('homepath')
    lfs.disable = mock.MagicMock()
    lfs.set_message = mock.MagicMock()
    lfs.get = mock.MagicMock()
    # Test
    lfs.dropEvent(mock_event)
    fn = os.path.join('homepath', 'bar.py')
    lfs.disable.emit.assert_called_once_with()
    assert lfs.set_message.emit.call_count == 1
    lfs.get.emit.assert_called_once_with('foo/bar.py', fn)


def test_StuduinoBitLocalFileList_dropEvent_wrong_source():
    """
    Ensure that only drop events whose origins are LocalFileList objects are
    handled.
    """
    mock_event = mock.MagicMock()
    source = mock.MagicMock()
    mock_event.source.return_value = source
    mfs = mu.interface.panes.MicroPythonDeviceFileList('homepath')
    mfs.findItems = mock.MagicMock()
    mfs.dropEvent(mock_event)
    assert mfs.findItems.call_count == 0


def test_StuduinoBitREPLPane_process_bytes():
    """
    Ensure bytes coming from the device to the application are processed as
    expected. Backspace is enacted, carriage-return is ignored, newline moves
    the cursor position to the end of the line before enacted and all others
    are simply inserted.
    """
    mock_serial = mock.MagicMock()
    mock_tc = mock.MagicMock()
    mock_tc.movePosition = mock.MagicMock(side_effect=[True, False, True,
                                                       True])
    mock_tc.deleteChar = mock.MagicMock(return_value=None)
    rp = mu.interface.panes.StuduinoBitREPLPane(mock_serial)
    rp.textCursor = mock.MagicMock(return_value=mock_tc)
    rp.setTextCursor = mock.MagicMock(return_value=None)
    rp.insertPlainText = mock.MagicMock(return_value=None)
    rp.ensureCursorVisible = mock.MagicMock(return_value=None)
    bs = bytes([8, 13, 10, 65, ])  # \b, \r, \n, 'A'
    rp.process_bytes(bs)
    rp.textCursor.assert_called_once_with()
    assert mock_tc.movePosition.call_count == 4
    assert mock_tc.movePosition.call_args_list[0][0][0] == QTextCursor.Down
    assert mock_tc.movePosition.call_args_list[1][0][0] == QTextCursor.Down
    assert mock_tc.movePosition.call_args_list[2][0][0] == QTextCursor.Left
    assert mock_tc.movePosition.call_args_list[3][0][0] == QTextCursor.End
    assert rp.setTextCursor.call_count == 3
    assert rp.setTextCursor.call_args_list[0][0][0] == mock_tc
    assert rp.setTextCursor.call_args_list[1][0][0] == mock_tc
    assert rp.setTextCursor.call_args_list[2][0][0] == mock_tc
    assert rp.insertPlainText.call_count == 2
    assert rp.insertPlainText.call_args_list[0][0][0] == chr(10)
    assert rp.insertPlainText.call_args_list[1][0][0] == chr(65)
    rp.ensureCursorVisible.assert_called_once_with()


def test_StuduinoBitREPLPane_process_bytes_VT100():
    """
    Ensure bytes coming from the device to the application are processed as
    expected. In this case, make sure VT100 related codes are handled properly.
    """
    mock_serial = mock.MagicMock()
    mock_tc = mock.MagicMock()
    mock_tc.movePosition = mock.MagicMock(return_value=False)
    mock_tc.removeSelectedText = mock.MagicMock()
    mock_tc.deleteChar = mock.MagicMock(return_value=None)
    rp = mu.interface.panes.StuduinoBitREPLPane(mock_serial)
    rp.textCursor = mock.MagicMock(return_value=mock_tc)
    rp.setTextCursor = mock.MagicMock(return_value=None)
    rp.insertPlainText = mock.MagicMock(return_value=None)
    rp.ensureCursorVisible = mock.MagicMock(return_value=None)
    bs = bytes([
        27, 91, ord('1'), ord('A'),  # <Esc>[1A
        27, 91, ord('1'), ord('B'),  # <Esc>[1B
        27, 91, ord('1'), ord('C'),  # <Esc>[1C
        27, 91, ord('1'), ord('D'),  # <Esc>[1D
        27, 91, ord('K'),  # <Esc>[K
    ])
    rp.process_bytes(bs)
    rp.textCursor.assert_called_once_with()
    assert mock_tc.movePosition.call_count == 6
    assert mock_tc.movePosition.call_args_list[0][0][0] == QTextCursor.Down
    assert mock_tc.movePosition.call_args_list[1][0][0] == QTextCursor.Up
    assert mock_tc.movePosition.call_args_list[2][0][0] == QTextCursor.Down
    assert mock_tc.movePosition.call_args_list[3][0][0] == \
        QTextCursor.Right
    assert mock_tc.movePosition.call_args_list[4][0][0] == QTextCursor.Left
    assert mock_tc.movePosition.call_args_list[5][0][0] == \
        QTextCursor.EndOfLine
    assert mock_tc.movePosition.call_args_list[5][1]['mode'] == \
        QTextCursor.KeepAnchor
    assert rp.setTextCursor.call_count == 5
    assert rp.setTextCursor.call_args_list[0][0][0] == mock_tc
    assert rp.setTextCursor.call_args_list[1][0][0] == mock_tc
    assert rp.setTextCursor.call_args_list[2][0][0] == mock_tc
    assert rp.setTextCursor.call_args_list[3][0][0] == mock_tc
    assert rp.setTextCursor.call_args_list[4][0][0] == mock_tc
    mock_tc.removeSelectedText.assert_called_once_with()
    rp.ensureCursorVisible.assert_called_once_with()


def test_StuduinoBitREPLPane_process_bytes_UTF8():
    """
    Ensure bytes coming from the device to the application are processed as
    expected. In this case, make sure UTF8 related codes are handled properly.
    """
    mock_serial = mock.MagicMock()
    mock_tc = mock.MagicMock()
    mock_tc.movePosition = mock.MagicMock(return_value=False)
    mock_tc.removeSelectedText = mock.MagicMock()
    mock_tc.deleteChar = mock.MagicMock(return_value=None)
    rp = mu.interface.panes.StuduinoBitREPLPane(mock_serial)
    rp.textCursor = mock.MagicMock(return_value=mock_tc)
    rp.setTextCursor = mock.MagicMock(return_value=None)
    rp.insertPlainText = mock.MagicMock(return_value=None)
    rp.ensureCursorVisible = mock.MagicMock(return_value=None)
    bs = bytes([
        0xe0, 0xa0, 0x80,  # min(U+0800)
        0xef, 0xbf, 0xbf,  # max(U+FFFF)
    ])
    rp.process_bytes(bs)
    rp.textCursor.assert_called_once_with()
    assert mock_tc.movePosition.call_count == 1
    assert mock_tc.movePosition.call_args_list[0][0][0] == QTextCursor.Down
    assert rp.setTextCursor.call_count == 2
    assert rp.setTextCursor.call_args_list[0][0][0] == mock_tc
    assert rp.setTextCursor.call_args_list[1][0][0] == mock_tc
    rp.ensureCursorVisible.assert_called_once_with()


def test_StuduinoBitREPLPane_process_bytes_UTF8_Error():
    """
    Ensure bytes coming from the device to the application are processed as
    expected. In this case, make sure UTF8 related codes are handled properly.
    """
    mock_serial = mock.MagicMock()
    mock_tc = mock.MagicMock()
    mock_tc.movePosition = mock.MagicMock(return_value=False)
    mock_tc.removeSelectedText = mock.MagicMock()
    mock_tc.deleteChar = mock.MagicMock(return_value=None)
    rp = mu.interface.panes.StuduinoBitREPLPane(mock_serial)
    rp.textCursor = mock.MagicMock(return_value=mock_tc)
    rp.setTextCursor = mock.MagicMock(return_value=None)
    rp.insertPlainText = mock.MagicMock(return_value=None)
    rp.ensureCursorVisible = mock.MagicMock(return_value=None)
    bs = bytes([
        0xef, 0xbf, 0xc0,  # over max(U+FFFF)
    ])
    rp.process_bytes(bs)
    rp.textCursor.assert_called_once_with()
    assert mock_tc.movePosition.call_count == 1
    assert mock_tc.movePosition.call_args_list[0][0][0] == QTextCursor.Down
    assert rp.setTextCursor.call_count == 1
    assert rp.setTextCursor.call_args_list[0][0][0] == mock_tc
    rp.ensureCursorVisible.assert_called_once_with()


def test_StuduinoBitREPLPane_process_bytes_Div_ESC_CSI():
    """
    Ensure bytes coming from the device to the application are processed as
    expected. In this case, make sure UTF8 related codes are handled properly.
    """
    mock_serial = mock.MagicMock()
    mock_tc = mock.MagicMock()
    mock_tc.movePosition = mock.MagicMock(return_value=False)
    mock_tc.removeSelectedText = mock.MagicMock()
    mock_tc.deleteChar = mock.MagicMock(return_value=None)
    rp = mu.interface.panes.StuduinoBitREPLPane(mock_serial)
    rp.textCursor = mock.MagicMock(return_value=mock_tc)
    rp.setTextCursor = mock.MagicMock(return_value=None)
    rp.insertPlainText = mock.MagicMock(return_value=None)
    rp.ensureCursorVisible = mock.MagicMock(return_value=None)
    bs = bytes([
        27,  # <Esc>[1A
    ])
    rp.process_bytes(bs)

    bs = bytes([
        91,  # <Esc>[1A
    ])
    rp.process_bytes(bs)

    bs = bytes([
        ord('1'),  # <Esc>[1A
    ])
    rp.process_bytes(bs)

    bs = bytes([
        ord('A'),  # <Esc>[1A
    ])
    rp.process_bytes(bs)

    # rp.textCursor.assert_called_once_with()
    assert mock_tc.movePosition.call_count == 5
    assert mock_tc.movePosition.call_args_list[0][0][0] == QTextCursor.Down
    assert mock_tc.movePosition.call_args_list[1][0][0] == QTextCursor.Down
    assert mock_tc.movePosition.call_args_list[2][0][0] == QTextCursor.Down
    assert mock_tc.movePosition.call_args_list[3][0][0] == QTextCursor.Down
    assert mock_tc.movePosition.call_args_list[4][0][0] == QTextCursor.Up
    assert rp.setTextCursor.call_count == 1
    assert rp.setTextCursor.call_args_list[0][0][0] == mock_tc
    rp.ensureCursorVisible.assert_called_once_with()


def test_StuduinoBitREPLPane_process_bytes_SGL():
    """
    Ensure bytes coming from the device to the application are processed as
    expected. In this case, make sure UTF8 related codes are handled properly.
    """
    mock_serial = mock.MagicMock()
    mock_tc = mock.MagicMock()
    mock_tc.movePosition = mock.MagicMock(return_value=False)
    mock_tc.removeSelectedText = mock.MagicMock()
    mock_tc.deleteChar = mock.MagicMock(return_value=None)
    rp = mu.interface.panes.StuduinoBitREPLPane(mock_serial)
    rp.textCursor = mock.MagicMock(return_value=mock_tc)
    rp.setTextCursor = mock.MagicMock(return_value=None)
    rp.insertPlainText = mock.MagicMock(return_value=None)
    rp.ensureCursorVisible = mock.MagicMock(return_value=None)
    bs = bytes([
        27,  # ESC
    ])
    rp.process_bytes(bs)

    bs = bytes([
        91,  # CSI
    ])
    rp.process_bytes(bs)

    bs = bytes([
        ord('0'), ord(';'), 32, ord('m')    # SGR
    ])
    rp.process_bytes(bs)

    # rp.textCursor.assert_called_once_with()
    assert mock_tc.movePosition.call_count == 3
    assert mock_tc.movePosition.call_args_list[0][0][0] == QTextCursor.Down
    assert mock_tc.movePosition.call_args_list[1][0][0] == QTextCursor.Down
    assert mock_tc.movePosition.call_args_list[2][0][0] == QTextCursor.Down
    assert rp.setTextCursor.call_count == 0
    # assert rp.setTextCursor.call_args_list[0][0][0] == mock_tc
    rp.ensureCursorVisible.assert_called_once_with()


def test_StuduinoBitREPLPane_process_bytes_Inv_ESC_CSI():
    """
    Ensure bytes coming from the device to the application are processed as
    expected. In this case, make sure UTF8 related codes are handled properly.
    """
    mock_serial = mock.MagicMock()
    mock_tc = mock.MagicMock()
    mock_tc.movePosition = mock.MagicMock(return_value=False)
    mock_tc.removeSelectedText = mock.MagicMock()
    mock_tc.deleteChar = mock.MagicMock(return_value=None)
    rp = mu.interface.panes.StuduinoBitREPLPane(mock_serial)
    rp.textCursor = mock.MagicMock(return_value=mock_tc)
    rp.setTextCursor = mock.MagicMock(return_value=None)
    rp.insertPlainText = mock.MagicMock(return_value=None)
    rp.ensureCursorVisible = mock.MagicMock(return_value=None)
    bs = bytes([
        27,  # ESC
    ])
    rp.process_bytes(bs)

    bs = bytes([
        91,  # CSI
    ])
    rp.process_bytes(bs)

    bs = bytes([
        ord('1'),  # Ps
    ])
    rp.process_bytes(bs)

    bs = bytes([
        ord('E'),  # E
    ])
    rp.process_bytes(bs)

    # rp.textCursor.assert_called_once_with()
    assert mock_tc.movePosition.call_count == 4
    assert mock_tc.movePosition.call_args_list[0][0][0] == QTextCursor.Down
    assert mock_tc.movePosition.call_args_list[1][0][0] == QTextCursor.Down
    assert mock_tc.movePosition.call_args_list[2][0][0] == QTextCursor.Down
    assert mock_tc.movePosition.call_args_list[3][0][0] == QTextCursor.Down
    assert rp.setTextCursor.call_count == 0
    # assert rp.setTextCursor.call_args_list[0][0][0] == mock_tc
    # rp.ensureCursorVisible.assert_called_once_with()
=======
    pp.set_theme("contrast")
    pp.chart.setTheme.assert_called_once_with(QChart.ChartThemeHighContrast)
>>>>>>> 98ba9061
<|MERGE_RESOLUTION|>--- conflicted
+++ resolved
@@ -26,9 +26,9 @@
 @pytest.fixture
 def drop_event():
     drop_event = mock.MagicMock()
-    source = mu.interface.panes.LocalFileList('pc_home_path')
+    source = mu.interface.panes.LocalFileList("pc_home_path")
     mock_item = mock.MagicMock()
-    mock_item.text = mock.MagicMock(return_value='pc_foo.py')
+    mock_item.text = mock.MagicMock(return_value="pc_foo.py")
     source.currentItem = mock.MagicMock(return_value=mock_item)
     drop_event.source = mock.MagicMock(return_value=source)
     drop_event.pos.return_value = QPoint(0, 0)
@@ -537,15 +537,9 @@
     mock_qmb_class.Information = QMessageBox.Information
     with mock.patch("mu.interface.panes.QMessageBox", mock_qmb_class):
         assert mfl.show_confirm_overwrite_dialog()
-<<<<<<< HEAD
-    msg = _('File already exists; overwrite it?')
-    mock_qmb.setText.assert_called_once_with(msg)
-    mock_qmb.setWindowTitle.assert_called_once_with(_('File already exists'))
-=======
     msg = "File already exists; overwrite it?"
     mock_qmb.setText.assert_called_once_with(msg)
-    mock_qmb.setWindowTitle.assert_called_once_with("File already exists")
->>>>>>> 98ba9061
+    mock_qmb.setWindowTitle.assert_called_once_with(_("File already exists"))
     mock_qmb.setIcon.assert_called_once_with(QMessageBox.Information)
 
 
@@ -600,13 +594,8 @@
     mfs = mu.interface.panes.MicroPythonDeviceFileList("homepath")
     mfs.set_message = mock.MagicMock()
     mfs.list_files = mock.MagicMock()
-<<<<<<< HEAD
-    mfs.on_put('my_file.py')
-    msg = _("'{}' successfully copied to micro:bit.").format('my_file.py')
-=======
     mfs.on_put("my_file.py")
     msg = "'my_file.py' successfully copied to micro:bit."
->>>>>>> 98ba9061
     mfs.set_message.emit.assert_called_once_with(msg)
     mfs.list_files.emit.assert_called_once_with()
 
@@ -701,17 +690,11 @@
     lfs = mu.interface.panes.LocalFileList("homepath")
     lfs.set_message = mock.MagicMock()
     lfs.list_files = mock.MagicMock()
-<<<<<<< HEAD
-    lfs.on_get('my_file.py')
-    msg = _("Successfully copied '{}' from the micro:bit "
-            "to your computer.").format('my_file.py')
-=======
     lfs.on_get("my_file.py")
     msg = (
         "Successfully copied 'my_file.py' from the micro:bit "
         "to your computer."
     )
->>>>>>> 98ba9061
     lfs.set_message.emit.assert_called_once_with(msg)
     lfs.list_files.emit.assert_called_once_with()
 
@@ -2511,8 +2494,7 @@
     pp.set_theme("night")
     pp.chart.setTheme.assert_called_once_with(QChart.ChartThemeDark)
     pp.chart.setTheme.reset_mock()
-<<<<<<< HEAD
-    pp.set_theme('contrast')
+    pp.set_theme("contrast")
     pp.chart.setTheme.assert_called_once_with(QChart.ChartThemeHighContrast)
 
 
@@ -2529,11 +2511,11 @@
     mock_qmb_class = mock.MagicMock(return_value=mock_qmb)
     mock_qmb_class.Ok = QMessageBox.Ok
     mock_qmb_class.Information = QMessageBox.Information
-    with mock.patch('mu.interface.panes.QMessageBox', mock_qmb_class):
+    with mock.patch("mu.interface.panes.QMessageBox", mock_qmb_class):
         assert mfl.show_confirm_overwrite_dialog()
-    msg = _('File already exists; overwrite it?')
+    msg = _("File already exists; overwrite it?")
     mock_qmb.setText.assert_called_once_with(msg)
-    mock_qmb.setWindowTitle.assert_called_once_with(_('File already exists'))
+    mock_qmb.setWindowTitle.assert_called_once_with(_("File already exists"))
     mock_qmb.setIcon.assert_called_once_with(QMessageBox.Information)
 
 
@@ -2541,14 +2523,14 @@
     """
     Check the widget references the user's home and allows drag and drop.
     """
-    mfs = mu.interface.panes.MicroPythonDeviceFileTree('home/path')
-    assert mfs.home == 'home/path'
+    mfs = mu.interface.panes.MicroPythonDeviceFileTree("home/path")
+    assert mfs.home == "home/path"
     assert mfs.dragDropMode() == mfs.DragDrop
 
 
 def test_MicroPythonDeviceFileTree_dropEvent_no_target(drop_event):
     # create object in MicroPythonDeviceFileTree
-    mfs = mu.interface.panes.MicroPythonDeviceFileTree('pc_home_path')
+    mfs = mu.interface.panes.MicroPythonDeviceFileTree("pc_home_path")
     mfs.itemAt = mock.MagicMock(return_value=None)
     mfs.show_confirm_overwrite_dialog = mock.MagicMock(return_value=False)
     mfs.findItems = mock.MagicMock(return_value=False)
@@ -2560,22 +2542,22 @@
     # go
     mfs.dropEvent(drop_event)
     # check result
-    fn = os.path.join('pc_home_path', 'pc_foo.py')
+    fn = os.path.join("pc_home_path", "pc_foo.py")
     msg = _("Copying '" + fn + "' to device.")
     assert mfs.findItems.call_count == 1
     assert mfs.show_confirm_overwrite_dialog.call_count == 0
     mfs.set_message.emit.assert_called_once_with(msg)
-    mfs.put.emit.assert_called_once_with(fn, '')
+    mfs.put.emit.assert_called_once_with(fn, "")
 
 
 def test_MicroPythonDeviceFileTree_dropEvent_target_has_child(drop_event):
     # create object in MicroPythonDeviceFileTree
-    mfs = mu.interface.panes.MicroPythonDeviceFileTree('pc_home_path')
+    mfs = mu.interface.panes.MicroPythonDeviceFileTree("pc_home_path")
     target_item = mock.MagicMock()
     target_item.childCount.return_value = 1
-    target_item.text = mock.MagicMock(return_value='bar')
+    target_item.text = mock.MagicMock(return_value="bar")
     child_item = mock.MagicMock()
-    child_item.text.return_value = 'dev_foo.py'
+    child_item.text.return_value = "dev_foo.py"
     target_item.child = mock.MagicMock(return_value=child_item)
     target_item.parent = mock.MagicMock(return_value=None)
     mfs.itemAt = mock.MagicMock(return_value=target_item)
@@ -2589,22 +2571,22 @@
     # go
     mfs.dropEvent(drop_event)
     # check result
-    fn = os.path.join('pc_home_path', 'pc_foo.py')
+    fn = os.path.join("pc_home_path", "pc_foo.py")
     msg = _("Copying '" + fn + "' to device.")
     assert mfs.findItems.call_count == 0
     assert mfs.show_confirm_overwrite_dialog.call_count == 0
     mfs.set_message.emit.assert_called_once_with(msg)
-    mfs.put.emit.assert_called_once_with(fn, 'bar')
+    mfs.put.emit.assert_called_once_with(fn, "bar")
 
 
 def test_MicroPythonDeviceFileTree_dropEvent_target_has_paraent(drop_event):
     # create object in MicroPythonDeviceFileTree
-    mfs = mu.interface.panes.MicroPythonDeviceFileTree('pc_home_path')
+    mfs = mu.interface.panes.MicroPythonDeviceFileTree("pc_home_path")
     target_item = mock.MagicMock()
     target_item.childCount.return_value = 0
-    target_item.text.return_value = 'dev_foo.py'
+    target_item.text.return_value = "dev_foo.py"
     p_item = mock.MagicMock()
-    p_item.text = mock.MagicMock(return_value='bar')
+    p_item.text = mock.MagicMock(return_value="bar")
     p_item.parent.return_value = None
     target_item.parent = mock.MagicMock(return_value=p_item)
     mfs.itemAt = mock.MagicMock(return_value=target_item)
@@ -2618,22 +2600,22 @@
     # go
     mfs.dropEvent(drop_event)
     # check result
-    fn = os.path.join('pc_home_path', 'pc_foo.py')
+    fn = os.path.join("pc_home_path", "pc_foo.py")
     msg = _("Copying '" + fn + "' to device.")
     assert mfs.findItems.call_count == 0
     assert mfs.show_confirm_overwrite_dialog.call_count == 0
     mfs.set_message.emit.assert_called_once_with(msg)
-    mfs.put.emit.assert_called_once_with(fn, 'bar')
+    mfs.put.emit.assert_called_once_with(fn, "bar")
 
 
 def test_MicroPythonDeviceFileTree_dropEvent_rewrite(drop_event):
     # create object in MicroPythonDeviceFileTree
-    mfs = mu.interface.panes.MicroPythonDeviceFileTree('pc_home_path')
+    mfs = mu.interface.panes.MicroPythonDeviceFileTree("pc_home_path")
     target_item = mock.MagicMock()
     target_item.childCount.return_value = 1
-    target_item.text = mock.MagicMock(return_value='bar')
+    target_item.text = mock.MagicMock(return_value="bar")
     child_item = mock.MagicMock()
-    child_item.text.return_value = 'pc_foo.py'
+    child_item.text.return_value = "pc_foo.py"
     target_item.child = mock.MagicMock(return_value=child_item)
     target_item.parent = mock.MagicMock(return_value=None)
     mfs.itemAt = mock.MagicMock(return_value=target_item)
@@ -2649,15 +2631,15 @@
     # check result
     assert mfs.findItems.call_count == 0
     assert mfs.show_confirm_overwrite_dialog.call_count == 1
-    fn = os.path.join('pc_home_path', 'pc_foo.py')
+    fn = os.path.join("pc_home_path", "pc_foo.py")
     msg = _("Copying '" + fn + "' to device.")
     mfs.set_message.emit.assert_called_once_with(msg)
-    mfs.put.emit.assert_called_once_with(fn, 'bar')
+    mfs.put.emit.assert_called_once_with(fn, "bar")
 
 
 def test_MicroPythonDeviceFileTree_dropEvent_cancel(drop_event):
     # create object in MicroPythonDeviceFileTree
-    mfs = mu.interface.panes.MicroPythonDeviceFileTree('pc_home_path')
+    mfs = mu.interface.panes.MicroPythonDeviceFileTree("pc_home_path")
     mfs.itemAt = mock.MagicMock(return_value=None)
     mfs.show_confirm_overwrite_dialog = mock.MagicMock(return_value=False)
     mfs.findItems = mock.MagicMock(return_value=True)
@@ -2683,7 +2665,7 @@
     mock_event = mock.MagicMock()
     source = mock.MagicMock()
     mock_event.source.return_value = source
-    mfs = mu.interface.panes.MicroPythonDeviceFileTree('homepath')
+    mfs = mu.interface.panes.MicroPythonDeviceFileTree("homepath")
     mfs.findItems = mock.MagicMock()
     mfs.dropEvent(mock_event)
     assert mfs.findItems.call_count == 0
@@ -2693,10 +2675,10 @@
     """
     A message and list_files signal should be emitted.
     """
-    mfs = mu.interface.panes.MicroPythonDeviceFileTree('homepath')
+    mfs = mu.interface.panes.MicroPythonDeviceFileTree("homepath")
     mfs.set_message = mock.MagicMock()
     mfs.list_files = mock.MagicMock()
-    mfs.on_put('my_file.py')
+    mfs.on_put("my_file.py")
     mfs.list_files.emit.assert_called_once_with()
 
 
@@ -2709,9 +2691,9 @@
     mock_action = mock.MagicMock()
     mock_menu.addAction.return_value = mock_action
     mock_menu.exec_.return_value = mock_action
-    mfs = mu.interface.panes.MicroPythonDeviceFileTree('homepath')
+    mfs = mu.interface.panes.MicroPythonDeviceFileTree("homepath")
     mock_current = mock.MagicMock()
-    mock_current.text.return_value = 'foo.py'
+    mock_current.text.return_value = "foo.py"
     mock_current.childCount.return_value = 0
     mock_current.parent.return_value = None
     mfs.currentItem = mock.MagicMock(return_value=mock_current)
@@ -2720,11 +2702,11 @@
     mfs.delete = mock.MagicMock()
     mfs.mapToGlobal = mock.MagicMock()
     mock_event = mock.MagicMock()
-    with mock.patch('mu.interface.panes.QMenu', return_value=mock_menu):
+    with mock.patch("mu.interface.panes.QMenu", return_value=mock_menu):
         mfs.contextMenuEvent(mock_event)
     mfs.disable.emit.assert_called_once_with()
     assert mfs.set_message.emit.call_count == 1
-    mfs.delete.emit.assert_called_once_with('/foo.py')
+    mfs.delete.emit.assert_called_once_with("/foo.py")
 
 
 def test_MicroPythonDeviceFileTree_contextMenuEvent_has_child():
@@ -2736,9 +2718,9 @@
     mock_action = mock.MagicMock()
     mock_menu.addAction.return_value = mock_action
     mock_menu.exec_.return_value = mock_action
-    mfs = mu.interface.panes.MicroPythonDeviceFileTree('homepath')
+    mfs = mu.interface.panes.MicroPythonDeviceFileTree("homepath")
     mock_current = mock.MagicMock()
-    mock_current.text.return_value = 'foo'
+    mock_current.text.return_value = "foo"
     mock_current.childCount.return_value = 1
     mock_current.parent.return_value = None
     mfs.currentItem = mock.MagicMock(return_value=mock_current)
@@ -2749,7 +2731,7 @@
     mfs.mapToGlobal = mock.MagicMock()
     mock_event = mock.MagicMock()
     # go
-    with mock.patch('mu.interface.panes.QMenu', return_value=mock_menu):
+    with mock.patch("mu.interface.panes.QMenu", return_value=mock_menu):
         mfs.contextMenuEvent(mock_event)
     # result check
     assert mfs.disable.emit.call_count == 0
@@ -2766,12 +2748,12 @@
     mock_action = mock.MagicMock()
     mock_menu.addAction.return_value = mock_action
     mock_menu.exec_.return_value = mock_action
-    mfs = mu.interface.panes.MicroPythonDeviceFileTree('homepath')
+    mfs = mu.interface.panes.MicroPythonDeviceFileTree("homepath")
     mock_current = mock.MagicMock()
-    mock_current.text = mock.MagicMock(return_value='foo.py')
+    mock_current.text = mock.MagicMock(return_value="foo.py")
     mock_current.childCount.return_value = 0
     p_item = mock.MagicMock()
-    p_item.text = mock.MagicMock(return_value='bar')
+    p_item.text = mock.MagicMock(return_value="bar")
     p_item.parent.return_value = None
     mock_current.parent = mock.MagicMock(return_value=p_item)
     mfs.currentItem = mock.MagicMock(return_value=mock_current)
@@ -2782,22 +2764,22 @@
     mfs.mapToGlobal = mock.MagicMock()
     mock_event = mock.MagicMock()
     # go
-    with mock.patch('mu.interface.panes.QMenu', return_value=mock_menu):
+    with mock.patch("mu.interface.panes.QMenu", return_value=mock_menu):
         mfs.contextMenuEvent(mock_event)
     # result check
     mfs.disable.emit.assert_called_once_with()
     assert mfs.set_message.emit.call_count == 1
-    mfs.delete.emit.assert_called_once_with('bar/foo.py')
+    mfs.delete.emit.assert_called_once_with("bar/foo.py")
 
 
 def test_MicroPythonDeviceFileTree_on_delete():
     """
     On delete should emit a message and list_files signal.
     """
-    mfs = mu.interface.panes.MicroPythonDeviceFileTree('homepath')
+    mfs = mu.interface.panes.MicroPythonDeviceFileTree("homepath")
     mfs.set_message = mock.MagicMock()
     mfs.list_files = mock.MagicMock()
-    mfs.on_delete('my_file.py')
+    mfs.on_delete("my_file.py")
     mfs.list_files.emit.assert_called_once_with()
 
 
@@ -2805,7 +2787,7 @@
     """
     Check things are set up as expected.
     """
-    home = 'homepath'
+    home = "homepath"
     test_studuinobit_fs = mu.interface.panes.MicroPythonDeviceFileTree(home)
     test_studuinobit_fs.disable = mock.MagicMock()
     test_studuinobit_fs.set_message = mock.MagicMock()
@@ -2814,29 +2796,31 @@
     test_local_fs.set_message = mock.MagicMock()
     mock_mfl = mock.MagicMock(return_value=test_studuinobit_fs)
     mock_lfl = mock.MagicMock(return_value=test_local_fs)
-    with mock.patch('mu.interface.panes.MicroPythonDeviceFileTree',
-                    mock_mfl), \
-            mock.patch('mu.interface.panes.StuduinoBitLocalFileList',
-                       mock_lfl):
-        fsp = mu.interface.panes.StuduinoBitFileSystemPane('homepath')
+    with mock.patch(
+        "mu.interface.panes.MicroPythonDeviceFileTree", mock_mfl
+    ), mock.patch("mu.interface.panes.StuduinoBitLocalFileList", mock_lfl):
+        fsp = mu.interface.panes.StuduinoBitFileSystemPane("homepath")
         assert isinstance(fsp.studuinobit_label, QLabel)
         assert isinstance(fsp.local_label, QLabel)
         assert fsp.studuinobit_fs == test_studuinobit_fs
         assert fsp.local_fs == test_local_fs
-        test_studuinobit_fs.disable.connect.\
-            assert_called_once_with(fsp.disable)
-        test_studuinobit_fs.set_message.connect.\
-            assert_called_once_with(fsp.show_message)
+        test_studuinobit_fs.disable.connect.assert_called_once_with(
+            fsp.disable
+        )
+        test_studuinobit_fs.set_message.connect.assert_called_once_with(
+            fsp.show_message
+        )
         test_local_fs.disable.connect.assert_called_once_with(fsp.disable)
-        test_local_fs.set_message.connect.\
-            assert_called_once_with(fsp.show_message)
+        test_local_fs.set_message.connect.assert_called_once_with(
+            fsp.show_message
+        )
 
 
 def test_StuduinoBitFileSystemPane_disable():
     """
     The child list widgets are disabled correctly.
     """
-    fsp = mu.interface.panes.StuduinoBitFileSystemPane('homepath')
+    fsp = mu.interface.panes.StuduinoBitFileSystemPane("homepath")
     fsp.studuinobit_fs = mock.MagicMock()
     fsp.local_fs = mock.MagicMock()
     fsp.disable()
@@ -2850,7 +2834,7 @@
     """
     The child list widgets are enabled correctly.
     """
-    fsp = mu.interface.panes.StuduinoBitFileSystemPane('homepath')
+    fsp = mu.interface.panes.StuduinoBitFileSystemPane("homepath")
     fsp.studuinobit_fs = mock.MagicMock()
     fsp.local_fs = mock.MagicMock()
     fsp.enable()
@@ -2864,28 +2848,28 @@
     """
     Setting theme doesn't error
     """
-    fsp = mu.interface.panes.StuduinoBitFileSystemPane('homepath')
-    fsp.set_theme('test')
+    fsp = mu.interface.panes.StuduinoBitFileSystemPane("homepath")
+    fsp.set_theme("test")
 
 
 def test_StuduinoBitFileSystemPane_show_message():
     """
     Ensure the expected message signal is emitted.
     """
-    fsp = mu.interface.panes.StuduinoBitFileSystemPane('homepath')
+    fsp = mu.interface.panes.StuduinoBitFileSystemPane("homepath")
     fsp.set_message = mock.MagicMock()
-    fsp.show_message('Hello')
-    fsp.set_message.emit.assert_called_once_with('Hello')
+    fsp.show_message("Hello")
+    fsp.set_message.emit.assert_called_once_with("Hello")
 
 
 def test_StuduinoBitFileSystemPane_show_warning():
     """
     Ensure the expected warning signal is emitted.
     """
-    fsp = mu.interface.panes.StuduinoBitFileSystemPane('homepath')
+    fsp = mu.interface.panes.StuduinoBitFileSystemPane("homepath")
     fsp.set_warning = mock.MagicMock()
-    fsp.show_warning('Hello')
-    fsp.set_warning.emit.assert_called_once_with('Hello')
+    fsp.show_warning("Hello")
+    fsp.set_warning.emit.assert_called_once_with("Hello")
 
 
 def test_StuduinoBitFileSystemPane_on_tree():
@@ -2894,17 +2878,21 @@
     filesystem, make sure they're properly processed by the on_tree event
     handler.
     """
-    fsp = mu.interface.panes.StuduinoBitFileSystemPane('homepath')
-    studuinobit_files = ['./boot.py', './lib/pyatcrobo2/body.py',
-                         './lib/pyatcrobo2/const.py']
+    fsp = mu.interface.panes.StuduinoBitFileSystemPane("homepath")
+    studuinobit_files = [
+        "./boot.py",
+        "./lib/pyatcrobo2/body.py",
+        "./lib/pyatcrobo2/const.py",
+    ]
     fsp.studuinobit_fs = mock.MagicMock()
     fsp.local_fs = mock.MagicMock()
     fsp.enable = mock.MagicMock()
-    local_files = ['qux.py', 'baz.py', ]
+    local_files = ["qux.py", "baz.py"]
     mock_listdir = mock.MagicMock(return_value=local_files)
     mock_isfile = mock.MagicMock(return_value=True)
-    with mock.patch('mu.interface.panes.os.listdir', mock_listdir),\
-            mock.patch('mu.interface.panes.os.path.isfile', mock_isfile):
+    with mock.patch("mu.interface.panes.os.listdir", mock_listdir), mock.patch(
+        "mu.interface.panes.os.path.isfile", mock_isfile
+    ):
         fsp.on_tree(studuinobit_files)
     fsp.studuinobit_fs.clear.assert_called_once_with()
     fsp.local_fs.clear.assert_called_once_with()
@@ -2917,7 +2905,7 @@
     """
     A warning is emitted and the widget disabled if listing files fails.
     """
-    fsp = mu.interface.panes.StuduinoBitFileSystemPane('homepath')
+    fsp = mu.interface.panes.StuduinoBitFileSystemPane("homepath")
     fsp.show_warning = mock.MagicMock()
     fsp.disable = mock.MagicMock()
     fsp.on_tree_fail()
@@ -2929,9 +2917,9 @@
     """
     A warning is emitted if putting files on the micro:bit fails.
     """
-    fsp = mu.interface.panes.StuduinoBitFileSystemPane('homepath')
+    fsp = mu.interface.panes.StuduinoBitFileSystemPane("homepath")
     fsp.show_warning = mock.MagicMock()
-    fsp.on_put_fail('foo.py')
+    fsp.on_put_fail("foo.py")
     assert fsp.show_warning.call_count == 1
 
 
@@ -2939,9 +2927,9 @@
     """
     A warning is emitted if deleting files on the micro:bit fails.
     """
-    fsp = mu.interface.panes.StuduinoBitFileSystemPane('homepath')
+    fsp = mu.interface.panes.StuduinoBitFileSystemPane("homepath")
     fsp.show_warning = mock.MagicMock()
-    fsp.on_delete_fail('foo.py')
+    fsp.on_delete_fail("foo.py")
     assert fsp.show_warning.call_count == 1
 
 
@@ -2949,9 +2937,9 @@
     """
     A warning is emitted if getting files from the micro:bit fails.
     """
-    fsp = mu.interface.panes.StuduinoBitFileSystemPane('homepath')
+    fsp = mu.interface.panes.StuduinoBitFileSystemPane("homepath")
     fsp.show_warning = mock.MagicMock()
-    fsp.on_get_fail('foo.py')
+    fsp.on_get_fail("foo.py")
     assert fsp.show_warning.call_count == 1
 
 
@@ -2960,7 +2948,7 @@
     Ensure the right size is set as the point size and the text based UI child
     widgets are updated.
     """
-    fsp = mu.interface.panes.StuduinoBitFileSystemPane('homepath')
+    fsp = mu.interface.panes.StuduinoBitFileSystemPane("homepath")
     fsp.font = mock.MagicMock()
     fsp.studuinobit_label = mock.MagicMock()
     fsp.local_label = mock.MagicMock()
@@ -2978,12 +2966,12 @@
     """
     FileSystemPane should propogate the open_file signal
     """
-    fsp = mu.interface.panes.StuduinoBitFileSystemPane('homepath')
+    fsp = mu.interface.panes.StuduinoBitFileSystemPane("homepath")
     fsp.open_file = mock.MagicMock()
     mock_open_emit = mock.MagicMock()
     fsp.open_file.emit = mock_open_emit
-    fsp.local_fs.open_file.emit('test')
-    mock_open_emit.assert_called_once_with('test')
+    fsp.local_fs.open_file.emit("test")
+    mock_open_emit.assert_called_once_with("test")
 
 
 def test_StuduinoBitLocalFileList_dropEvent_Folder():
@@ -2991,17 +2979,17 @@
     Ensure a valid drop event is handled as expected.
     """
     mock_event = mock.MagicMock()
-    source = mu.interface.panes.MicroPythonDeviceFileTree('homepath')
+    source = mu.interface.panes.MicroPythonDeviceFileTree("homepath")
     source.currentItem = mock.MagicMock()
-    parent = QTreeWidgetItem(None, ['foo'])
-    entry = QTreeWidgetItem(None, ['bar'])
-    child = QTreeWidgetItem(None, ['baz.py'])
+    parent = QTreeWidgetItem(None, ["foo"])
+    entry = QTreeWidgetItem(None, ["bar"])
+    child = QTreeWidgetItem(None, ["baz.py"])
     entry.addChild(child)
     parent.addChild(entry)
     source.currentItem.return_value = entry
     mock_event.source.return_value = source
 
-    lfs = mu.interface.panes.StuduinoBitLocalFileList('homepath')
+    lfs = mu.interface.panes.StuduinoBitLocalFileList("homepath")
     lfs.disable = mock.MagicMock()
     lfs.set_message = mock.MagicMock()
     lfs.get = mock.MagicMock()
@@ -3015,24 +3003,24 @@
     Ensure a valid drop event is handled as expected.
     """
     mock_event = mock.MagicMock()
-    source = mu.interface.panes.MicroPythonDeviceFileTree('homepath')
+    source = mu.interface.panes.MicroPythonDeviceFileTree("homepath")
     source.currentItem = mock.MagicMock()
-    parent = QTreeWidgetItem(None, ['foo'])
-    entry = QTreeWidgetItem(None, ['bar.py'])
+    parent = QTreeWidgetItem(None, ["foo"])
+    entry = QTreeWidgetItem(None, ["bar.py"])
     parent.addChild(entry)
     source.currentItem.return_value = entry
     mock_event.source.return_value = source
 
-    lfs = mu.interface.panes.StuduinoBitLocalFileList('homepath')
+    lfs = mu.interface.panes.StuduinoBitLocalFileList("homepath")
     lfs.disable = mock.MagicMock()
     lfs.set_message = mock.MagicMock()
     lfs.get = mock.MagicMock()
     # Test
     lfs.dropEvent(mock_event)
-    fn = os.path.join('homepath', 'bar.py')
+    fn = os.path.join("homepath", "bar.py")
     lfs.disable.emit.assert_called_once_with()
     assert lfs.set_message.emit.call_count == 1
-    lfs.get.emit.assert_called_once_with('foo/bar.py', fn)
+    lfs.get.emit.assert_called_once_with("foo/bar.py", fn)
 
 
 def test_StuduinoBitLocalFileList_dropEvent_wrong_source():
@@ -3043,7 +3031,7 @@
     mock_event = mock.MagicMock()
     source = mock.MagicMock()
     mock_event.source.return_value = source
-    mfs = mu.interface.panes.MicroPythonDeviceFileList('homepath')
+    mfs = mu.interface.panes.MicroPythonDeviceFileList("homepath")
     mfs.findItems = mock.MagicMock()
     mfs.dropEvent(mock_event)
     assert mfs.findItems.call_count == 0
@@ -3058,15 +3046,16 @@
     """
     mock_serial = mock.MagicMock()
     mock_tc = mock.MagicMock()
-    mock_tc.movePosition = mock.MagicMock(side_effect=[True, False, True,
-                                                       True])
+    mock_tc.movePosition = mock.MagicMock(
+        side_effect=[True, False, True, True]
+    )
     mock_tc.deleteChar = mock.MagicMock(return_value=None)
     rp = mu.interface.panes.StuduinoBitREPLPane(mock_serial)
     rp.textCursor = mock.MagicMock(return_value=mock_tc)
     rp.setTextCursor = mock.MagicMock(return_value=None)
     rp.insertPlainText = mock.MagicMock(return_value=None)
     rp.ensureCursorVisible = mock.MagicMock(return_value=None)
-    bs = bytes([8, 13, 10, 65, ])  # \b, \r, \n, 'A'
+    bs = bytes([8, 13, 10, 65])  # \b, \r, \n, 'A'
     rp.process_bytes(bs)
     rp.textCursor.assert_called_once_with()
     assert mock_tc.movePosition.call_count == 4
@@ -3099,26 +3088,44 @@
     rp.setTextCursor = mock.MagicMock(return_value=None)
     rp.insertPlainText = mock.MagicMock(return_value=None)
     rp.ensureCursorVisible = mock.MagicMock(return_value=None)
-    bs = bytes([
-        27, 91, ord('1'), ord('A'),  # <Esc>[1A
-        27, 91, ord('1'), ord('B'),  # <Esc>[1B
-        27, 91, ord('1'), ord('C'),  # <Esc>[1C
-        27, 91, ord('1'), ord('D'),  # <Esc>[1D
-        27, 91, ord('K'),  # <Esc>[K
-    ])
+    bs = bytes(
+        [
+            27,
+            91,
+            ord("1"),
+            ord("A"),  # <Esc>[1A
+            27,
+            91,
+            ord("1"),
+            ord("B"),  # <Esc>[1B
+            27,
+            91,
+            ord("1"),
+            ord("C"),  # <Esc>[1C
+            27,
+            91,
+            ord("1"),
+            ord("D"),  # <Esc>[1D
+            27,
+            91,
+            ord("K"),  # <Esc>[K
+        ]
+    )
     rp.process_bytes(bs)
     rp.textCursor.assert_called_once_with()
     assert mock_tc.movePosition.call_count == 6
     assert mock_tc.movePosition.call_args_list[0][0][0] == QTextCursor.Down
     assert mock_tc.movePosition.call_args_list[1][0][0] == QTextCursor.Up
     assert mock_tc.movePosition.call_args_list[2][0][0] == QTextCursor.Down
-    assert mock_tc.movePosition.call_args_list[3][0][0] == \
-        QTextCursor.Right
+    assert mock_tc.movePosition.call_args_list[3][0][0] == QTextCursor.Right
     assert mock_tc.movePosition.call_args_list[4][0][0] == QTextCursor.Left
-    assert mock_tc.movePosition.call_args_list[5][0][0] == \
-        QTextCursor.EndOfLine
-    assert mock_tc.movePosition.call_args_list[5][1]['mode'] == \
-        QTextCursor.KeepAnchor
+    assert (
+        mock_tc.movePosition.call_args_list[5][0][0] == QTextCursor.EndOfLine
+    )
+    assert (
+        mock_tc.movePosition.call_args_list[5][1]["mode"]
+        == QTextCursor.KeepAnchor
+    )
     assert rp.setTextCursor.call_count == 5
     assert rp.setTextCursor.call_args_list[0][0][0] == mock_tc
     assert rp.setTextCursor.call_args_list[1][0][0] == mock_tc
@@ -3144,10 +3151,9 @@
     rp.setTextCursor = mock.MagicMock(return_value=None)
     rp.insertPlainText = mock.MagicMock(return_value=None)
     rp.ensureCursorVisible = mock.MagicMock(return_value=None)
-    bs = bytes([
-        0xe0, 0xa0, 0x80,  # min(U+0800)
-        0xef, 0xbf, 0xbf,  # max(U+FFFF)
-    ])
+    bs = bytes(
+        [0xE0, 0xA0, 0x80, 0xEF, 0xBF, 0xBF]  # min(U+0800)  # max(U+FFFF)
+    )
     rp.process_bytes(bs)
     rp.textCursor.assert_called_once_with()
     assert mock_tc.movePosition.call_count == 1
@@ -3173,9 +3179,7 @@
     rp.setTextCursor = mock.MagicMock(return_value=None)
     rp.insertPlainText = mock.MagicMock(return_value=None)
     rp.ensureCursorVisible = mock.MagicMock(return_value=None)
-    bs = bytes([
-        0xef, 0xbf, 0xc0,  # over max(U+FFFF)
-    ])
+    bs = bytes([0xEF, 0xBF, 0xC0])  # over max(U+FFFF)
     rp.process_bytes(bs)
     rp.textCursor.assert_called_once_with()
     assert mock_tc.movePosition.call_count == 1
@@ -3200,24 +3204,16 @@
     rp.setTextCursor = mock.MagicMock(return_value=None)
     rp.insertPlainText = mock.MagicMock(return_value=None)
     rp.ensureCursorVisible = mock.MagicMock(return_value=None)
-    bs = bytes([
-        27,  # <Esc>[1A
-    ])
+    bs = bytes([27])  # <Esc>[1A
     rp.process_bytes(bs)
 
-    bs = bytes([
-        91,  # <Esc>[1A
-    ])
+    bs = bytes([91])  # <Esc>[1A
     rp.process_bytes(bs)
 
-    bs = bytes([
-        ord('1'),  # <Esc>[1A
-    ])
+    bs = bytes([ord("1")])  # <Esc>[1A
     rp.process_bytes(bs)
 
-    bs = bytes([
-        ord('A'),  # <Esc>[1A
-    ])
+    bs = bytes([ord("A")])  # <Esc>[1A
     rp.process_bytes(bs)
 
     # rp.textCursor.assert_called_once_with()
@@ -3247,19 +3243,13 @@
     rp.setTextCursor = mock.MagicMock(return_value=None)
     rp.insertPlainText = mock.MagicMock(return_value=None)
     rp.ensureCursorVisible = mock.MagicMock(return_value=None)
-    bs = bytes([
-        27,  # ESC
-    ])
+    bs = bytes([27])  # ESC
     rp.process_bytes(bs)
 
-    bs = bytes([
-        91,  # CSI
-    ])
+    bs = bytes([91])  # CSI
     rp.process_bytes(bs)
 
-    bs = bytes([
-        ord('0'), ord(';'), 32, ord('m')    # SGR
-    ])
+    bs = bytes([ord("0"), ord(";"), 32, ord("m")])  # SGR
     rp.process_bytes(bs)
 
     # rp.textCursor.assert_called_once_with()
@@ -3287,24 +3277,16 @@
     rp.setTextCursor = mock.MagicMock(return_value=None)
     rp.insertPlainText = mock.MagicMock(return_value=None)
     rp.ensureCursorVisible = mock.MagicMock(return_value=None)
-    bs = bytes([
-        27,  # ESC
-    ])
+    bs = bytes([27])  # ESC
     rp.process_bytes(bs)
 
-    bs = bytes([
-        91,  # CSI
-    ])
+    bs = bytes([91])  # CSI
     rp.process_bytes(bs)
 
-    bs = bytes([
-        ord('1'),  # Ps
-    ])
+    bs = bytes([ord("1")])  # Ps
     rp.process_bytes(bs)
 
-    bs = bytes([
-        ord('E'),  # E
-    ])
+    bs = bytes([ord("E")])  # E
     rp.process_bytes(bs)
 
     # rp.textCursor.assert_called_once_with()
@@ -3315,8 +3297,4 @@
     assert mock_tc.movePosition.call_args_list[3][0][0] == QTextCursor.Down
     assert rp.setTextCursor.call_count == 0
     # assert rp.setTextCursor.call_args_list[0][0][0] == mock_tc
-    # rp.ensureCursorVisible.assert_called_once_with()
-=======
-    pp.set_theme("contrast")
-    pp.chart.setTheme.assert_called_once_with(QChart.ChartThemeHighContrast)
->>>>>>> 98ba9061
+    # rp.ensureCursorVisible.assert_called_once_with()