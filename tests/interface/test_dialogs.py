--- conflicted
+++ resolved
@@ -8,10 +8,7 @@
 import mu.interface.dialogs
 from PyQt5.QtWidgets import QDialog, QWidget, QDialogButtonBox
 from unittest import mock
-<<<<<<< HEAD
-from mu.modes import PythonMode, CircuitPythonMode, MicrobitMode, DebugMode
 from mu import virtual_environment
-=======
 from mu.modes import (
     PythonMode,
     CircuitPythonMode,
@@ -20,7 +17,6 @@
     ESPMode,
 )
 from PyQt5.QtCore import QProcess
->>>>>>> 6e4f4801
 
 
 def test_ModeItem_init():
